--- conflicted
+++ resolved
@@ -44,14 +44,8 @@
     files?: string[] | number[];
     datasets?: string[];
     pipeline_name?: string | undefined;
-<<<<<<< HEAD
     pipeline_id?: number;
     pipeline_engine?: string;
-=======
-    pipeline_id?: number | undefined;
-    pipeline_version?: number;
-    pipeline_engine?: string | undefined;
->>>>>>> 4fe8f776
     type: JobType;
     is_draft: boolean;
     is_auto_distribution?: boolean;
