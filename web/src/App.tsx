--- conflicted
+++ resolved
@@ -29,11 +29,8 @@
     MODELS_PAGE,
     PIPELINES_PAGE,
     REPORTS_PAGE,
-<<<<<<< HEAD
-    CATEGORIES_PAGE
-=======
+    CATEGORIES_PAGE,
     IFRAME_PAGE
->>>>>>> c27f8316
 } from './shared/constants/general';
 import { ProtectedRoute } from 'shared/components/protected-route';
 import { CategoriesTableConnector } from './connectors/categories-table-connector';
