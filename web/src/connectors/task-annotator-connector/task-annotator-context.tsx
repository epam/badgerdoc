<<<<<<< HEAD
import React, {
    createContext,
    FC,
    MutableRefObject,
    useCallback,
    useContext,
    useEffect,
    useMemo,
    useRef,
    useState
} from 'react';
import { cloneDeep, isEqual } from 'lodash';
import { Task } from 'api/typings/tasks';
=======
import { useSetTaskFinished, useSetTaskState, useTaskById } from 'api/hooks/tasks';
>>>>>>> d3838b5f
import { ApiError } from 'api/api-error';
import { useAddAnnotationsMutation, useLatestAnnotations } from 'api/hooks/annotations';
import { useSetTaskFinished, useSetTaskState, useTaskById } from 'api/hooks/tasks';
import { useCategoriesByJob } from 'api/hooks/categories';
import { useDocuments } from 'api/hooks/documents';
import { useJobById } from 'api/hooks/jobs';
import { useTokens } from 'api/hooks/tokens';
import {
    Category,
    CategoryDataAttributeWithValue,
    ExternalViewerState,
    FileDocument,
    Filter,
    Label,
    Link,
    Operators,
    PageInfo,
    SortingDirection,
    User
} from 'api/typings';
import { Job } from 'api/typings/jobs';
import { FileMetaInfo } from 'pages/document/document-page-sidebar-content/document-page-sidebar-content';

import { QueryObserverResult, RefetchOptions, RefetchQueryFilters } from 'react-query';
import {
    Annotation,
    AnnotationBoundType,
    AnnotationImageToolType,
    AnnotationLinksBoundType,
    Maybe,
    PageToken,
    PaperToolParams,
    TableGutterMap,
    toolNames
} from 'shared';
import { useAnnotationsLinks } from 'shared/components/annotator/utils/use-annotation-links';
import { documentSearchResultMapper } from 'shared/helpers/document-search-result-mapper';
import useAnnotationsTaxons from 'shared/hooks/use-annotations-taxons';
import useAnnotationsMapper from 'shared/hooks/use-annotations-mapper';
import useSycnScroll, { SyncScrollValue } from 'shared/hooks/use-sync-scroll';
import { PageSize } from '../../shared/components/document-pages/document-pages';
import {
    defaultExternalViewer,
    getCategoryDataAttrs,
    isValidCategoryType,
    mapAnnDataAttrs,
    mapAnnotationDataAttrsFromApi,
    mapModifiedAnnotationPagesToApi,
    mapTokenPagesFromApi
} from './task-annotator-utils';
import useSplitValidation, { SplitValidationValue } from './use-split-validation';
import { useUsersDataFromTask } from './user-fetch-hook';

type ContextValue = SplitValidationValue &
    SyncScrollValue & {
        task?: Task;
        job?: Job;
        categories?: Category[];
        categoriesLoading?: boolean;
        selectedCategory?: Category;
        selectedLink?: Link;
        selectedAnnotation?: Annotation;
        fileMetaInfo: FileMetaInfo;
        tokensByPages: Record<number, PageToken[]>;
        allAnnotations?: Record<number, Annotation[]>;
        pageNumbers: number[];
        currentPage: number;
        validPages: number[];
        invalidPages: number[];
        editedPages: number[];
        touchedPages: number[];
        modifiedPages: number[];
        pageSize?: { width: number; height: number };
        setPageSize: (pS: any) => void;
        tabValue: string;
        isOwner: boolean;
        sortedUsers: MutableRefObject<{ owners: User[]; annotators: User[]; validators: User[] }>;
        selectionType: AnnotationBoundType | AnnotationLinksBoundType | AnnotationImageToolType;
        selectedTool: AnnotationImageToolType;
        setSelectedTool: (t: AnnotationImageToolType) => void;
        onChangeSelectedTool: (t: AnnotationImageToolType) => void;
        tableMode: boolean;
        isNeedToSaveTable: {
            gutters: Maybe<TableGutterMap>;
            cells: Maybe<Annotation[]>;
        };
        setIsNeedToSaveTable: (b: {
            gutters: Maybe<TableGutterMap>;
            cells: Maybe<Annotation[]>;
        }) => void;
        isDataTabDisabled: boolean;
        isCategoryDataEmpty: boolean;
        annDataAttrs: Record<number, Array<CategoryDataAttributeWithValue>>;
        externalViewer: ExternalViewerState;
        onChangeSelectionType: (
            newType: AnnotationBoundType | AnnotationLinksBoundType | AnnotationImageToolType
        ) => void;
        onCategorySelected: (category: Category) => void;
        onLinkSelected: (link: Link) => void;
        onSaveTask: () => void;
        onExternalViewerClose: () => void;
        onAnnotationTaskFinish: () => void;
        onAnnotationCreated: (pageNum: number, annotation: Annotation) => void;
        onAnnotationDeleted: (pageNum: number, annotationId: string | number) => void;
        onAnnotationEdited: (
            pageNum: number,
            annotationId: string | number,
            changes: Partial<Annotation>
        ) => void;
        onLinkDeleted: (pageNum: number, annotationId: string | number, link: Link) => void;
        onCurrentPageChange: (page: number) => void;
        onValidClick: () => void;
        onInvalidClick: () => void;
        onEditClick: () => void;
        onCancelClick: () => void;
        onClearTouchedPages: () => void;
        onClearModifiedPages: () => void;
        onAddTouchedPage: () => void;
        onSaveEditClick: () => void;
        onEmptyAreaClick: () => void;
        onAnnotationDoubleClick: (annotation: Annotation) => void;
        onAnnotationCopyPress: (pageNum: number, annotationId: string | number) => void;
        onAnnotationCutPress: (pageNum: number, annotationId: string | number) => void;
        onAnnotationPastePress: (pageSize: PageSize, pageNum: number) => void;
        onAnnotationUndoPress: () => void;
        onAnnotationRedoPress: () => void;
        setTabValue: (value: string) => void;
        onDataAttributesChange: (elIndex: number, value: string) => void;
        tableCellCategory: string | number | undefined;
        setTableCellCategory: (s: string | number | undefined) => void;
        selectedToolParams: PaperToolParams;
        setSelectedToolParams: (nt: PaperToolParams) => void;
        setSelectedAnnotation: (annotation: Annotation | undefined) => void;
        taskHasTaxonomies?: boolean;
        setValidPages: (pages: number[]) => void;
        selectedLabels?: Label[];
        onLabelsSelected: (labels: Label[], pickedLabels: string[]) => void;
        setSelectedLabels: (labels: Label[]) => void;
        latestLabelsId: string[];
        isDocLabelsModified: boolean;
    };

const TaskAnnotatorContext = createContext<ContextValue | undefined>(undefined);

type ProviderProps = {
    taskId?: number;
    fileMetaInfo?: FileMetaInfo;
    jobId?: number;
    revisionId?: string;
    onRedirectAfterFinish: () => void;
    onSaveTaskSuccess: () => void;
    onSaveTaskError: (error: ApiError) => void;
};

type UndoListAction = 'edit' | 'delete' | 'add';

const dataTabDefaultDisableState = true;

export const TaskAnnotatorContextProvider: React.FC<ProviderProps> = ({
    jobId,
    fileMetaInfo: fileMetaInfoParam,
    taskId,
    revisionId,
    onRedirectAfterFinish,
    onSaveTaskSuccess,
    onSaveTaskError,
    children
}) => {
    const [selectedCategory, setSelectedCategory] = useState<Category>();
    const [selectedLabels, setSelectedLabels] = useState<Label[]>([]);
    const [latestLabelsId, setLatestLabelsId] = useState<string[]>([]);
    const [isDocLabelsModified, setIsDocLabelsModified] = useState<boolean>(false);
    const [selectedLink, setSelectedLink] = useState<Link>();
    const [allAnnotations, setAllAnnotations] = useState<Record<number, Annotation[]>>({});

    const [copiedAnnotation, setCopiedAnnotation] = useState<Annotation>();
    const copiedAnnotationReference = useRef<Annotation | undefined>();
    copiedAnnotationReference.current = copiedAnnotation;

    const [undoList, setUndoList] = useState<
        { action: UndoListAction; annotation: Annotation; pageNumber: number }[]
    >([]);
    const [undoPointer, setUndoPointer] = useState<number>(-1);

    const [selectedToolParams, setSelectedToolParams] = useState<PaperToolParams>(
        {} as PaperToolParams
    );

    const [currentPage, setCurrentPage] = useState<number>(1);
    const [validPages, setValidPages] = useState<number[]>([]);
    const [invalidPages, setInvalidPages] = useState<number[]>([]);
    const [editedPages, setEditedPages] = useState<number[]>([]);
    const [touchedPages, setTouchedPages] = useState<number[]>([]);
    const [modifiedPages, setModifiedPages] = useState<number[]>([]);
    const [tabValue, setTabValue] = useState<string>('Categories');
    const [selectionType, setSelectionType] = useState<
        AnnotationBoundType | AnnotationLinksBoundType | AnnotationImageToolType
    >('free-box');
    const [selectedTool, setSelectedTool] = useState<AnnotationImageToolType>('pen');
    const [selectedAnnotation, setSelectedAnnotation] = useState<Annotation | undefined>(undefined);
    const [isDataTabDisabled, setIsDataTabDisabled] = useState<boolean>(dataTabDefaultDisableState);
    const [isCategoryDataEmpty, setIsCategoryDataEmpty] = useState<boolean>(false);
    const [annDataAttrs, setAnnDataAttrs] = useState<
        Record<number, Array<CategoryDataAttributeWithValue>>
    >({});
    const [externalViewer, setExternalViewer] =
        useState<ExternalViewerState>(defaultExternalViewer);

    const [tableMode, setTableMode] = useState<boolean>(false);
    const [tableCellCategory, setTableCellCategory] = useState<string | number | undefined>('');

    const [isNeedToSaveTable, setIsNeedToSaveTable] = useState<{
        gutters: Maybe<TableGutterMap>;
        cells: Maybe<Annotation[]>;
    }>({
        gutters: undefined,
        cells: undefined
    });

    const [storedParams, setStoredParams] = useState<{
        [k in typeof toolNames[number]]: Maybe<PaperToolParams>;
    }>({
        brush: undefined,
        dextr: undefined,
        eraser: undefined,
        pen: undefined,
        rectangle: undefined,
        select: undefined,
        wand: undefined
    });

    const defaultPageWidth: number = 0;
    const defaultPageHeight: number = 0;
    let fileMetaInfo: FileMetaInfo = fileMetaInfoParam!;

    const [pageSize, setPageSize] = useState<{ width: number; height: number }>({
        width: defaultPageWidth,
        height: defaultPageHeight
    });

    let task: Task | undefined;
    let isTaskLoading: boolean = false;
    let refetchTask: (
        options?: (RefetchOptions & RefetchQueryFilters<Task>) | undefined
    ) => Promise<QueryObserverResult<Task, unknown>>;
    if (taskId) {
        const result = useTaskById({ taskId }, {});
        task = result.data;
        isTaskLoading = result.isLoading;
        refetchTask = result.refetch;
    }

    const getJobId = (): number | undefined => (task ? task.job.id : jobId);

    const getFileId = (): number | undefined => (task ? task.file.id : fileMetaInfo?.id);

    const { isOwner, sortedUsers } = useUsersDataFromTask(task);

    const { data: job } = useJobById({ jobId: task?.job.id });

    let pageNumbers: number[] = [];

    if (task) {
        pageNumbers = task.pages;
    } else if (fileMetaInfo?.pages) {
        for (let i = 0; i < fileMetaInfo.pages; i++) {
            pageNumbers.push(i + 1);
        }
    }

    const {
        data: categories,
        refetch: refetchCategories,
        isLoading: categoriesLoading
    } = useCategoriesByJob(
        {
            jobId: getJobId(),
            page: 1,
            size: 100,
            searchText: '',
            sortConfig: { field: 'name', direction: SortingDirection.ASC }
        },
        { enabled: false }
    );

    useEffect(() => {
        if (task?.job.id) {
            refetchCategories();
        }
    }, [task]);

    const taskHasTaxonomies = useMemo(() => {
        if (categories) {
            return !!categories.data.find((category) =>
                category.data_attributes?.find((attr) => attr.type === 'taxonomy')
            );
        }
    }, [categories]);

    const documentFilters: Filter<keyof FileDocument>[] = [];

    documentFilters.push({
        field: 'id',
        operator: Operators.EQ,
        value: getFileId()
    });
    const documentsResult = useDocuments(
        {
            filters: documentFilters
        },
        { enabled: false }
    );
    const latestAnnotationsResult = useLatestAnnotations(
        {
            jobId: getJobId(),
            fileId: getFileId(),
            revisionId,
            pageNumbers: pageNumbers,
            userId: job?.validation_type === 'extensive_coverage' ? task?.user_id : ''
        },
        { enabled: !!(task || job) }
    );

    const tokenRes = useTokens(
        {
            fileId: getFileId(),
            pageNumbers: pageNumbers
        },
        { enabled: false }
    );
    const tokenPages = tokenRes.data;

    if (!fileMetaInfo) {
        fileMetaInfo = useMemo(
            () => ({
                ...documentSearchResultMapper(documentsResult.data),
                isLoading: isTaskLoading || documentsResult.isLoading
            }),
            [documentsResult.data, documentsResult.isLoading, isTaskLoading]
        );
    }

    useEffect(() => {
        if (task || job) {
            setCurrentPage(pageNumbers[0]);
            documentsResult.refetch();
            latestAnnotationsResult.refetch();
            tokenRes.refetch();
        }
    }, [task, job]);

    const taxonLabels = useAnnotationsTaxons(latestAnnotationsResult.data?.pages);

    const { getAnnotationLabels, mapAnnotationPagesFromApi } = useAnnotationsMapper(taxonLabels, [
        latestAnnotationsResult.data?.pages,
        taxonLabels
    ]);

    useAnnotationsLinks(
        selectedAnnotation,
        selectedCategory,
        currentPage,
        selectionType,
        allAnnotations,
        (prevPage, links, annId) => selectedAnnotation && onAnnotationEdited(prevPage, annId, links)
    );
    const createAnnotation = (
        pageNum: number,
        annData: Annotation,
        category: Category | undefined = selectedCategory
    ): Annotation => {
        const pageAnnotations = allAnnotations[pageNum] ?? [];
        const dataAttr: CategoryDataAttributeWithValue = annData.data?.dataAttributes.find(
            (attr: CategoryDataAttributeWithValue) => attr.type === 'taxonomy'
        );
        const newAnnotation = {
            ...annData,
            color: category?.metadata?.color,
            label: dataAttr ? dataAttr.value : category?.name,
            labels: getAnnotationLabels(pageNum.toString(), annData, category)
        };
        setAllAnnotations((prevState) => ({
            ...prevState,
            [pageNum]: [...pageAnnotations, newAnnotation]
        }));

        setModifiedPages((prevState) => {
            return Array.from(new Set([...prevState, pageNum]));
        });
        setTableMode(newAnnotation.boundType === 'table');
        setSelectedAnnotation(newAnnotation);
        setIsDataTabDisabled(false);
        setAnnotationDataAttrs(newAnnotation);
        return newAnnotation;
    };

    const onAnnotationCreated = (pageNum: number, annData: Annotation, category?: Category) => {
        const newAnnotation = createAnnotation(pageNum, annData, category);

        updateUndoList(pageNum, cloneDeep(annData), 'add');
        return newAnnotation;
    };

    const deleteAnnotation = (pageNum: number, annotationId: string | number) => {
        const pageAnnotations = allAnnotations[pageNum] ?? [];
        const anntn: Maybe<Annotation> = pageAnnotations.find((el) => el.id === annotationId);
        if (anntn?.labels) {
            const labelIdxToDelete = anntn.labels.findIndex(
                (item) => item.annotationId === annotationId
            );
            if (labelIdxToDelete !== -1) {
                anntn?.labels?.splice(labelIdxToDelete, 1);
            }
        }
        setAllAnnotations((prevState) => {
            for (let k in prevState) {
                prevState[k].map((annList) =>
                    annList?.links?.filter((link) => link.to !== annotationId)
                );
            }
            return {
                ...prevState,
                [pageNum]: pageAnnotations.filter((ann) => {
                    if (
                        anntn &&
                        anntn.children &&
                        anntn.boundType === 'table' &&
                        (anntn.children as number[]).includes(+ann.id) &&
                        ann.boundType === 'table_cell'
                    ) {
                        return false;
                    }
                    return ann.id !== annotationId;
                })
            };
        });

        setModifiedPages((prevState) => {
            return Array.from(new Set([...prevState, pageNum]));
        });
    };

    const onAnnotationDeleted = (pageNum: number, annotationId: string | number) => {
        const annotationBeforeModification = allAnnotations[pageNum]?.find(
            (item) => item.id === annotationId
        );
        updateUndoList(pageNum, cloneDeep(annotationBeforeModification), 'delete');

        deleteAnnotation(pageNum, annotationId);
    };

    const onCategorySelected = (category: Category) => {
        setSelectedCategory(category);
    };

    const onLabelsSelected = (labels: Label[], pickedLabels: string[]) => {
        if (!Array.isArray(labels)) return;

        const currentLabelsId = labels.map((label) => label.id);
        if (isEqual(latestLabelsId, currentLabelsId)) {
            setIsDocLabelsModified(false);
        } else {
            setIsDocLabelsModified(true);
        }
        setSelectedLabels((prev) => {
            const combinedLabels = [...prev, ...labels];
            const ids = combinedLabels.map((label) => label.id);
            const result = combinedLabels
                .filter((label) => pickedLabels.includes(label.id))
                .filter(({ id }, index) => !ids.includes(id, index + 1));
            return result;
        });
    };

    const onLinkSelected = (link: Link) => {
        setSelectedLink(link);
    };

    const onChangeSelectionType = (
        newType: AnnotationBoundType | AnnotationLinksBoundType | AnnotationImageToolType
    ) => {
        setSelectionType(newType);
    };

    const onChangeSelectedTool = (newTool: AnnotationImageToolType) => {
        setSelectedTool(newTool);
        setSelectionType('polygon');
    };

    useEffect(() => {
        setStoredParams({
            ...storedParams,
            [selectedTool]: selectedToolParams
        });
    }, [selectedToolParams]);

    useEffect(() => {
        switch (selectedTool) {
            case 'eraser':
                if (storedParams.eraser) setSelectedToolParams(storedParams.eraser);
                else
                    setSelectedToolParams({
                        type: 'slider-number',
                        values: {
                            radius: { value: 40, bounds: { min: 0, max: 150 } }
                        }
                    });
                break;
            case 'brush':
                if (storedParams.brush) setSelectedToolParams(storedParams.brush);
                else
                    setSelectedToolParams({
                        type: 'slider-number',
                        values: {
                            radius: { value: 40, bounds: { min: 0, max: 150 } }
                        }
                    });
                break;
            case 'wand':
                if (storedParams.wand) setSelectedToolParams(storedParams.wand);
                else
                    setSelectedToolParams({
                        type: 'slider-number',
                        values: {
                            threshold: { value: 35, bounds: { min: 0, max: 150 } },
                            deviation: { value: 15, bounds: { min: 0, max: 150 } }
                        }
                    });
                break;
            case 'dextr':
            case 'rectangle':
            case 'select':
            case 'pen':
                break;
        }
    }, [selectedTool]);

    const onExternalViewerClose = () => setExternalViewer(defaultExternalViewer);

    const findAndSetExternalViewerType = (
        annDataAttrs: CategoryDataAttributeWithValue[] | undefined
    ) => {
        const foundExternalViewer = annDataAttrs?.find(({ type }) => isValidCategoryType(type));

        if (foundExternalViewer) {
            setExternalViewer({
                isOpen: true,
                type: foundExternalViewer.type,
                name: foundExternalViewer.name,
                value: foundExternalViewer.value
            });
        }
    };

    const onEmptyAreaClick = () => {
        setIsDataTabDisabled(dataTabDefaultDisableState);
        setAnnDataAttrs({});
        setIsCategoryDataEmpty(true);
        setTabValue('Categories');
        setSelectedAnnotation(undefined);
    };

    const setAnnotationDataAttrs = (annotation: Annotation) => {
        const foundCategoryDataAttrs = getCategoryDataAttrs(
            annotation.category ? annotation.category : annotation.label,
            categories?.data
        );
        if (foundCategoryDataAttrs && foundCategoryDataAttrs.length) {
            setAnnDataAttrs((prevState) => {
                prevState[+annotation.id] = mapAnnDataAttrs(
                    foundCategoryDataAttrs,
                    prevState[+annotation.id]
                );
                return prevState;
            });
            setTabValue('Data');
            setIsCategoryDataEmpty(false);
            setSelectedAnnotation(annotation);
        } else {
            setTabValue('Categories');
            setIsCategoryDataEmpty(true);
        }
        setIsDataTabDisabled(foundCategoryDataAttrs && foundCategoryDataAttrs.length === 0);
    };

    useEffect(() => {
        if (!selectedAnnotation) return;

        setAnnotationDataAttrs(selectedAnnotation);
    }, [selectedAnnotation]);

    const onAnnotationCopyPress = (pageNum: number, annotationId: string | number) => {
        if (annotationId && pageNum) {
            const annotation = allAnnotations[pageNum].find((item) => item.id === annotationId);
            if (annotation) {
                setCopiedAnnotation(annotation);
            }
        }
    };

    const onAnnotationCutPress = (pageNum: number, annotationId: string | number) => {
        onAnnotationCopyPress(pageNum, annotationId);
        onAnnotationDeleted(pageNum, annotationId);
    };

    const onAnnotationPastePress = (pageSize: PageSize, pageNum: number) => {
        const annotationToPaste = copiedAnnotationReference.current;
        if (!annotationToPaste) {
            return;
        }

        const newAnnotation = cloneDeep(annotationToPaste);
        newAnnotation.bound.x = (pageSize?.width || 0) / 2 - newAnnotation.bound.width / 2;
        newAnnotation.bound.y = (pageSize?.height || 0) / 2 - newAnnotation.bound.height / 2;
        newAnnotation.id = Date.now();

        const pageAnnotations = allAnnotations[pageNum] ?? [];

        setAllAnnotations((prevState) => ({
            ...prevState,
            [pageNum]: [
                ...pageAnnotations,
                {
                    ...newAnnotation
                }
            ]
        }));
    };

    // swap annotation state and its saved state in undoList
    const swapAnnotationState = (
        pageNumber: number,
        annotationId: number | string,
        undoPointer: number
    ) => {
        const oldAnnotationState = cloneDeep(
            allAnnotations[pageNumber].find((item) => item.id === annotationId)
        );

        modifyAnnotation(pageNumber, annotationId, undoList[undoPointer].annotation);

        const undoListCopy = cloneDeep(undoList);
        undoListCopy[undoPointer].annotation = oldAnnotationState!;
        setUndoList(undoListCopy);
    };

    const onAnnotationUndoPress = () => {
        let undoPointerCopy = undoPointer;
        if (!undoList.length || undoPointerCopy === 0) {
            return;
        }
        if (undoPointerCopy === -1) {
            undoPointerCopy = undoList.length - 1; // set initial pointer position
        } else {
            undoPointerCopy--; // move pointer one step to the left
        }

        const annotationId = undoList[undoPointerCopy].annotation.id;
        const pageNumber = undoList[undoPointerCopy].pageNumber;

        switch (undoList[undoPointerCopy].action) {
            case 'edit':
                swapAnnotationState(pageNumber, annotationId, undoPointerCopy);
                break;

            case 'delete':
                createAnnotation(pageNumber, undoList[undoPointerCopy].annotation);
                break;

            case 'add':
                deleteAnnotation(pageNumber, annotationId);
                break;
        }

        setUndoPointer(undoPointerCopy);
    };

    const onAnnotationRedoPress = () => {
        if (!undoList.length || undoPointer === -1) {
            return;
        }

        const annotationId = undoList[undoPointer].annotation.id;
        const pageNumber = undoList[undoPointer].pageNumber;

        switch (undoList[undoPointer].action) {
            case 'edit':
                swapAnnotationState(pageNumber, annotationId, undoPointer);
                break;

            case 'delete':
                deleteAnnotation(pageNumber, annotationId);
                break;

            case 'add':
                createAnnotation(pageNumber, undoList[undoPointer].annotation);
                break;
        }

        const isUndoPointerAtListEnd = undoPointer >= undoList.length - 1;
        setUndoPointer(isUndoPointerAtListEnd ? -1 : undoPointer + 1); // move pointer one step to the right if possible
    };

    const onAnnotationDoubleClick = (annotation: Annotation) => {
        const { id, category } = annotation;

        if (annotation.boundType === 'table') {
            setTableMode(true);
            setTabValue('Data');
            setSelectedAnnotation(annotation);
            return;
        } else {
            setTableMode(false);
        }

        const foundCategoryDataAttrs = getCategoryDataAttrs(category, categories?.data);

        if (foundCategoryDataAttrs) {
            setAnnDataAttrs((prevState) => {
                const mapAttributes = mapAnnDataAttrs(foundCategoryDataAttrs, prevState[+id]);

                findAndSetExternalViewerType(mapAttributes);
                prevState[+id] = mapAttributes;

                return prevState;
            });
            setIsCategoryDataEmpty(false);
            setSelectedAnnotation(annotation);
        } else {
            setIsCategoryDataEmpty(true);
            setSelectedAnnotation(undefined);
        }
    };

    const onDataAttributesChange = (elIndex: number, value: string) => {
        const newAnn = { ...annDataAttrs };

        if (selectedAnnotation) {
            const annItem = newAnn[+selectedAnnotation.id][elIndex];
            newAnn[+selectedAnnotation.id][elIndex].value = value;

            if (isValidCategoryType(annItem.type)) {
                setExternalViewer({
                    isOpen: true,
                    type: annItem.type,
                    name: annItem.name,
                    value
                });
            }
            setAnnDataAttrs(newAnn);
        }
    };

    const addAnnotationMutation = useAddAnnotationsMutation();

    const modifyAnnotation = (
        pageNum: number,
        id: string | number,
        changes: Partial<Annotation>
    ) => {
        setAllAnnotations((prevState) => {
            if (pageNum === -1) {
                pageNum = (Object.keys(prevState) as unknown as Array<number>).find((key: number) =>
                    prevState[key].find((ann) => ann.id == id)
                )!;
            }
            const pageAnnotations = prevState[pageNum] ?? [];
            return {
                ...prevState,
                [pageNum]: pageAnnotations.map((ann) => {
                    if (ann.id === id) {
                        return { ...ann, ...changes, id };
                    }
                    return ann;
                })
            };
        });
        setModifiedPages((prevState) => {
            return Array.from(new Set([...prevState, pageNum]));
        });
    };

    const onLinkDeleted = (pageNum: number, id: string | number, linkToDel: Link) => {
        setAllAnnotations((prevState) => {
            const pageAnnotations = prevState[pageNum] ?? [];
            return {
                ...prevState,
                [pageNum]: pageAnnotations.map((ann) => {
                    if (ann.id === id) {
                        return {
                            ...ann,
                            links: ann.links?.filter((link) => {
                                return (
                                    link.category_id !== linkToDel.category_id &&
                                    link.page_num !== linkToDel.page_num &&
                                    link.to !== linkToDel.to &&
                                    link.type !== linkToDel.type
                                );
                            })
                        };
                    }
                    return ann;
                })
            };
        });
    };

    const updateUndoList = (
        pageNum: number,
        annotationBeforeModification: Annotation | undefined,
        action: UndoListAction
    ) => {
        if (!annotationBeforeModification) {
            return;
        }
        const undoListCopy = cloneDeep(undoList);
        if (undoPointer !== -1) {
            undoListCopy.splice(undoPointer); // delete everything from pointer (including) to the right
            setUndoPointer(-1);
        }
        setUndoList([
            ...undoListCopy,
            { action, annotation: annotationBeforeModification, pageNumber: pageNum }
        ]);
    };

    const onAnnotationEdited = (
        pageNum: number,
        annotationId: string | number,
        changes: Partial<Annotation>
    ) => {
        const annotationBeforeModification = allAnnotations[pageNum]?.find(
            (item) => item.id === annotationId
        );
        updateUndoList(pageNum, cloneDeep(annotationBeforeModification), 'edit');
        modifyAnnotation(pageNum, annotationId, changes);
    };
    const onCloseDataTab = () => {
        setTabValue('Categories');
        setIsDataTabDisabled(true);
        onExternalViewerClose();
    };
    const onSaveTask = async () => {
        if (!task || !latestAnnotationsResult.data) return;

        let { revision, pages } = latestAnnotationsResult.data;

        const selectedLabelsId: string[] = selectedLabels.map((obj) => obj.id) ?? [];
        onCloseDataTab();

        if (task.is_validation && !splitValidation.isSplitValidation) {
            pages = pages.filter(
                (page) => validPages.includes(page.page_num) || invalidPages.includes(page.page_num)
            );
        } else {
            pages = mapModifiedAnnotationPagesToApi(
                modifiedPages,
                allAnnotations,
                tokensByPages,
                tokenPages?.length ? tokenPages : pages,
                annDataAttrs,
                pageSize
            );
        }

        if (!taskId) {
            return;
        }

        try {
            await addAnnotationMutation.mutateAsync({
                taskId,
                pages,
                userId: task.user_id,
                revision,
                validPages,
                invalidPages,
                selectedLabelsId
            });
            onSaveTaskSuccess();
            latestAnnotationsResult.refetch();
            refetchTask();
        } catch (error) {
            onSaveTaskError(error as ApiError);
        }
    };

    const onAnnotationTaskFinish = () => {
        if (task) {
            onSaveTask()
                .then(() => {
                    useSetTaskFinished(task!.id);
                    useSetTaskState({ id: task!.id, eventType: 'closed' });
                    onRedirectAfterFinish();
                })
                .catch((e) => console.error(e));
        }
    };

    const onCurrentPageChange = (page: number) => {
        setCurrentPage(page);
    };

    useEffect(() => {
        if (!latestAnnotationsResult.data || !categories?.data) return;
        const latestLabelIds = latestAnnotationsResult.data.categories;

        setLatestLabelsId(latestLabelIds);
        setValidPages(latestAnnotationsResult.data.validated);
        setInvalidPages(latestAnnotationsResult.data.failed_validation_pages);

        const result = mapAnnotationPagesFromApi(
            (page: PageInfo) => page.page_num.toString(),
            latestAnnotationsResult.data.pages,
            categories?.data
        );
        setAllAnnotations(result);

        const annDataAttrsResult = mapAnnotationDataAttrsFromApi(
            latestAnnotationsResult.data.pages
        );
        setAnnDataAttrs(annDataAttrsResult);

        if (
            latestAnnotationsResult.data.pages.length === 0 ||
            !latestAnnotationsResult.data.pages[0].size ||
            latestAnnotationsResult.data.pages[0].size.width === 0 ||
            latestAnnotationsResult.data.pages[0].size.height === 0
        )
            return;
        setPageSize(latestAnnotationsResult.data.pages[0].size);
    }, [latestAnnotationsResult.data, categories?.data, mapAnnotationPagesFromApi]);

    const onValidClick = useCallback(() => {
        if (invalidPages.includes(currentPage)) {
            const newInvalidPages = invalidPages.filter((page) => page !== currentPage);
            setInvalidPages(newInvalidPages);
        }
        setValidPages([...validPages, currentPage]);
    }, [invalidPages, validPages, currentPage]);

    const onInvalidClick = useCallback(() => {
        if (validPages.includes(currentPage)) {
            const newValidPages = validPages.filter((page) => page !== currentPage);
            setValidPages(newValidPages);
        }
        setInvalidPages([...invalidPages, currentPage]);
    }, [invalidPages, validPages, currentPage]);

    const onClearTouchedPages = useCallback(async () => {
        setTouchedPages([]);
    }, []);

    const onClearModifiedPages = useCallback(async () => {
        setModifiedPages([]);
    }, []);

    const onAddTouchedPage = useCallback(() => {
        !touchedPages.includes(currentPage)
            ? setTouchedPages([...touchedPages, currentPage])
            : () => {};
    }, [touchedPages, currentPage]);

    const onEditClick = useCallback(() => {
        setEditedPages([...editedPages, currentPage]);
        if (invalidPages.includes(currentPage)) {
            const newInvalidPages = invalidPages.filter((page) => page !== currentPage);
            setInvalidPages(newInvalidPages);
        }
    }, [editedPages, invalidPages, currentPage]);

    const onCancelClick = useCallback(() => {
        onCloseDataTab();

        if (editedPages.includes(currentPage)) {
            const newEditedPages = editedPages.filter((page) => page !== currentPage);
            setEditedPages(newEditedPages);
        }
        setInvalidPages([...invalidPages, currentPage]);
    }, [editedPages, invalidPages, currentPage]);

    const onSaveEditClick = useCallback(async () => {
        if (!task || !latestAnnotationsResult.data || !tokenPages) return;

        let { revision } = latestAnnotationsResult.data;
        const pages = mapModifiedAnnotationPagesToApi(
            editedPages,
            allAnnotations,
            tokensByPages,
            tokenPages,
            annDataAttrs,
            pageSize
        );

        onCloseDataTab();

        if (!taskId) {
            return;
        }

        try {
            await addAnnotationMutation.mutateAsync({
                taskId,
                pages,
                userId: task.user_id,
                revision,
                validPages,
                invalidPages
            });
            onCancelClick();
            onSaveTaskSuccess();

            latestAnnotationsResult.refetch();
        } catch (error) {
            onSaveTaskError(error as ApiError);
        }
    }, [allAnnotations, editedPages, currentPage]);

    const tokensByPages = useMemo<Record<number, PageToken[]>>(() => {
        if (!tokenPages?.length) {
            return {};
        }
        const tokenScale =
            pageSize && tokenPages[0].size && tokenPages[0].size.width
                ? pageSize.width / tokenPages[0].size?.width!
                : 1;
        return mapTokenPagesFromApi(tokenPages, tokenScale);
    }, [tokenPages, pageSize]);

    const syncScroll = useSycnScroll();

    const splitValidation = useSplitValidation({
        categories: categories?.data,
        currentPage,
        fileId: getFileId(),
        isValidation: task?.is_validation,
        job,
        validatorAnnotations: allAnnotations,
        onAnnotationCreated,
        onAnnotationEdited,
        onAddTouchedPage,
        setSelectedAnnotation,
        setValidPages,
        userId: task?.user_id
    });

    const value = useMemo<ContextValue>(() => {
        return {
            task,
            job,
            categories: categories?.data,
            categoriesLoading,
            selectedCategory,
            selectedLink,
            fileMetaInfo,
            tokensByPages,
            allAnnotations,
            pageNumbers,
            currentPage,
            validPages,
            invalidPages,
            pageSize,
            setPageSize,
            editedPages,
            touchedPages,
            modifiedPages,
            selectionType,
            selectedTool,
            setSelectedTool,
            selectedToolParams,
            setSelectedToolParams,
            onChangeSelectedTool,
            tableMode,
            isNeedToSaveTable,
            setIsNeedToSaveTable,
            tabValue,
            selectedAnnotation,
            sortedUsers,
            isOwner,
            isDataTabDisabled,
            isCategoryDataEmpty,
            annDataAttrs,
            externalViewer,
            tableCellCategory,
            taskHasTaxonomies,
            setTableCellCategory,
            onAnnotationCreated,
            onAnnotationDeleted,
            onAnnotationEdited,
            onLinkDeleted,
            onCategorySelected,
            onLinkSelected,
            onChangeSelectionType,
            onSaveTask,
            onAnnotationTaskFinish,
            onCurrentPageChange,
            onValidClick,
            onInvalidClick,
            onEditClick,
            onAddTouchedPage,
            onClearTouchedPages,
            onClearModifiedPages,
            onCancelClick,
            onSaveEditClick,
            setTabValue,
            onDataAttributesChange,
            onEmptyAreaClick,
            onAnnotationDoubleClick,
            onAnnotationCopyPress,
            onAnnotationCutPress,
            onAnnotationPastePress,
            onAnnotationUndoPress,
            onAnnotationRedoPress,
            onExternalViewerClose,
            setSelectedAnnotation,
            setValidPages,
            selectedLabels,
            onLabelsSelected,
            isDocLabelsModified,
            setSelectedLabels,
            latestLabelsId,
            setLatestLabelsId,
            ...splitValidation,
            ...syncScroll
        };
    }, [
        task,
        categories?.data,
        categoriesLoading,
        selectedCategory,
        selectedLink,
        selectionType,
        selectedTool,
        fileMetaInfo,
        tokensByPages,
        allAnnotations,
        currentPage,
        validPages,
        invalidPages,
        touchedPages,
        pageSize,
        tableMode,
        isNeedToSaveTable,
        tabValue,
        selectedAnnotation,
        annDataAttrs,
        externalViewer,
        tableCellCategory,
        isDataTabDisabled,
        selectedToolParams,
        splitValidation,
        syncScroll,
        selectedLabels,
        latestLabelsId
    ]);

    return <TaskAnnotatorContext.Provider value={value}>{children}</TaskAnnotatorContext.Provider>;
};

export const useTaskAnnotatorContext = () => {
    const context = useContext(TaskAnnotatorContext);

    if (context === undefined) {
        throw new Error(
            `useTaskAnnotatorContext must be used within a TaskAnnotatorContextProvider`
        );
    }
    return context;
};<|MERGE_RESOLUTION|>--- conflicted
+++ resolved
@@ -1,7 +1,5 @@
-<<<<<<< HEAD
 import React, {
     createContext,
-    FC,
     MutableRefObject,
     useCallback,
     useContext,
@@ -12,9 +10,6 @@
 } from 'react';
 import { cloneDeep, isEqual } from 'lodash';
 import { Task } from 'api/typings/tasks';
-=======
-import { useSetTaskFinished, useSetTaskState, useTaskById } from 'api/hooks/tasks';
->>>>>>> d3838b5f
 import { ApiError } from 'api/api-error';
 import { useAddAnnotationsMutation, useLatestAnnotations } from 'api/hooks/annotations';
 import { useSetTaskFinished, useSetTaskState, useTaskById } from 'api/hooks/tasks';
