import React, {
    createContext,
    MutableRefObject,
    useCallback,
    useContext,
    useEffect,
    useMemo,
    useRef,
    useState
} from 'react';
import { cloneDeep, isEqual } from 'lodash';
import { Task } from 'api/typings/tasks';
import { ApiError } from 'api/api-error';
import {
    DocumentLink,
    useAddAnnotationsMutation,
    useLatestAnnotations
} from 'api/hooks/annotations';
import { useSetTaskFinishedMutation, useSetTaskState, useTaskById } from 'api/hooks/tasks';
import { useCategoriesByJob } from 'api/hooks/categories';
import { useDocuments } from 'api/hooks/documents';
import { useJobById } from 'api/hooks/jobs';
import { useTokens } from 'api/hooks/tokens';
import {
    Category,
    CategoryDataAttributeWithValue,
    ExternalViewerState,
    FileDocument,
    Filter,
    Label,
    Link,
    Operators,
    PageInfo,
    SortingDirection,
    Taxon,
    User
} from 'api/typings';
import { Job } from 'api/typings/jobs';
import { FileMetaInfo } from 'pages/document/document-page-sidebar-content/document-page-sidebar-content';

import { QueryObserverResult, RefetchOptions, RefetchQueryFilters } from 'react-query';
import {
    Annotation,
    AnnotationBoundType,
    AnnotationImageToolType,
    AnnotationLinksBoundType,
    Maybe,
    PageToken,
    PaperToolParams,
    TableGutterMap,
    toolNames
} from 'shared';
import { useAnnotationsLinks } from 'shared/components/annotator/utils/use-annotation-links';
import { documentSearchResultMapper } from 'shared/helpers/document-search-result-mapper';
import useAnnotationsTaxons from 'shared/hooks/use-annotations-taxons';
import useAnnotationsMapper from 'shared/hooks/use-annotations-mapper';
import useSyncScroll, { SyncScrollValue } from 'shared/hooks/use-sync-scroll';
import { PageSize } from '../../shared/components/document-pages/document-pages';
import {
    defaultExternalViewer,
    getCategoryDataAttrs,
    isValidCategoryType,
    mapAnnDataAttrs,
    mapAnnotationDataAttrsFromApi,
    mapModifiedAnnotationPagesToApi,
    mapTokenPagesFromApi
} from './task-annotator-utils';
import useSplitValidation, { SplitValidationValue } from './use-split-validation';
import { useUsersDataFromTask } from './user-fetch-hook';
import { DocumentLinksValue, useDocumentLinks } from './use-document-links';
import { useValidation, ValidationValues } from './use-validation';

type ContextValue = SplitValidationValue &
    SyncScrollValue &
    DocumentLinksValue &
    ValidationValues & {
        task?: Task;
        job?: Job;
        categories?: Category[];
        categoriesLoading?: boolean;
        selectedCategory?: Category;
        selectedLink?: Link;
        selectedAnnotation?: Annotation;
        fileMetaInfo: FileMetaInfo;
        tokensByPages: Record<number, PageToken[]>;
        allAnnotations?: Record<number, Annotation[]>;
        pageNumbers: number[];
        currentPage: number;
        modifiedPages: number[];
        pageSize?: { width: number; height: number };
        setPageSize: (pS: any) => void;
        tabValue: string;
        isOwner: boolean;
        sortedUsers: MutableRefObject<{ owners: User[]; annotators: User[]; validators: User[] }>;
        selectionType: AnnotationBoundType | AnnotationLinksBoundType | AnnotationImageToolType;
        selectedTool: AnnotationImageToolType;
        setSelectedTool: (t: AnnotationImageToolType) => void;
        onChangeSelectedTool: (t: AnnotationImageToolType) => void;
        tableMode: boolean;
        isNeedToSaveTable: {
            gutters: Maybe<TableGutterMap>;
            cells: Maybe<Annotation[]>;
        };
        setIsNeedToSaveTable: (b: {
            gutters: Maybe<TableGutterMap>;
            cells: Maybe<Annotation[]>;
        }) => void;
        isDataTabDisabled: boolean;
        isCategoryDataEmpty: boolean;
        annDataAttrs: Record<number, Array<CategoryDataAttributeWithValue>>;
        externalViewer: ExternalViewerState;
        onChangeSelectionType: (
            newType: AnnotationBoundType | AnnotationLinksBoundType | AnnotationImageToolType
        ) => void;
        onCategorySelected: (category: Category) => void;
        onLinkSelected: (link: Link) => void;
        onSaveTask: () => void;
        onExternalViewerClose: () => void;
        onAnnotationTaskFinish: () => void;
        onAnnotationCreated: (pageNum: number, annotation: Annotation) => void;
        onAnnotationDeleted: (pageNum: number, annotationId: string | number) => void;
        onAnnotationEdited: (
            pageNum: number,
            annotationId: string | number,
            changes: Partial<Annotation>
        ) => void;
        onLinkDeleted: (pageNum: number, annotationId: string | number, link: Link) => void;
        onCurrentPageChange: (page: number) => void;
        onClearModifiedPages: () => void;
        onEmptyAreaClick: () => void;
        onAnnotationDoubleClick: (annotation: Annotation) => void;
        onAnnotationCopyPress: (pageNum: number, annotationId: string | number) => void;
        onAnnotationCutPress: (pageNum: number, annotationId: string | number) => void;
        onAnnotationPastePress: (pageSize: PageSize, pageNum: number) => void;
        onAnnotationUndoPress: () => void;
        onAnnotationRedoPress: () => void;
        setTabValue: (value: string) => void;
        onDataAttributesChange: (elIndex: number, value: string) => void;
        tableCellCategory: string | number | undefined;
        setTableCellCategory: (s: string | number | undefined) => void;
        selectedToolParams: PaperToolParams;
        setSelectedToolParams: (nt: PaperToolParams) => void;
        setSelectedAnnotation: (annotation: Annotation | undefined) => void;
        taskHasTaxonomies?: boolean;
        selectedLabels?: Label[];
        onLabelsSelected: (labels: Label[], pickedLabels: string[]) => void;
        setSelectedLabels: (labels: Label[]) => void;
        latestLabelsId: string[];
        isDocLabelsModified: boolean;
        getJobId: () => number | undefined;
        linksFromApi?: DocumentLink[];
    };

type ProviderProps = {
    taskId?: number;
    fileMetaInfo?: FileMetaInfo;
    jobId?: number;
    revisionId?: string;
    onRedirectAfterFinish: () => void;
    onSaveTaskSuccess: () => void;
    onSaveTaskError: (error: ApiError) => void;
};

type UndoListAction = 'edit' | 'delete' | 'add';

const TaskAnnotatorContext = createContext<ContextValue | undefined>(undefined);
const dataTabDefaultDisableState = true;
const defaultPageWidth: number = 0;
const defaultPageHeight: number = 0;

export const TaskAnnotatorContextProvider: React.FC<ProviderProps> = ({
    jobId,
    fileMetaInfo: fileMetaInfoParam,
    taskId,
    revisionId,
    onRedirectAfterFinish,
    onSaveTaskSuccess,
    onSaveTaskError,
    children
}) => {
    const [selectedCategory, setSelectedCategory] = useState<Category>();
    const [selectedLabels, setSelectedLabels] = useState<Label[]>([]);
    const [latestLabelsId, setLatestLabelsId] = useState<string[]>([]);
    const [isDocLabelsModified, setIsDocLabelsModified] = useState<boolean>(false);
    const [selectedLink, setSelectedLink] = useState<Link>();
    const [allAnnotations, setAllAnnotations] = useState<Record<number, Annotation[]>>({});

    const [copiedAnnotation, setCopiedAnnotation] = useState<Annotation>();
    const copiedAnnotationReference = useRef<Annotation | undefined>();
    copiedAnnotationReference.current = copiedAnnotation;

    const [undoList, setUndoList] = useState<
        { action: UndoListAction; annotation: Annotation; pageNumber: number }[]
    >([]);
    const [undoPointer, setUndoPointer] = useState<number>(-1);

    const [selectedToolParams, setSelectedToolParams] = useState<PaperToolParams>(
        {} as PaperToolParams
    );

    const [currentPage, setCurrentPage] = useState<number>(1);

    const [modifiedPages, setModifiedPages] = useState<number[]>([]);
    const [tabValue, setTabValue] = useState<string>('Categories');
    const [selectionType, setSelectionType] = useState<
        AnnotationBoundType | AnnotationLinksBoundType | AnnotationImageToolType
    >('free-box');
    const [selectedTool, setSelectedTool] = useState<AnnotationImageToolType>('pen');
    const [selectedAnnotation, setSelectedAnnotation] = useState<Annotation | undefined>(undefined);
    const [isDataTabDisabled, setIsDataTabDisabled] = useState<boolean>(dataTabDefaultDisableState);
    const [isCategoryDataEmpty, setIsCategoryDataEmpty] = useState<boolean>(false);
    const [annDataAttrs, setAnnDataAttrs] = useState<
        Record<number, Array<CategoryDataAttributeWithValue>>
    >({});
    const [externalViewer, setExternalViewer] =
        useState<ExternalViewerState>(defaultExternalViewer);

    const [tableMode, setTableMode] = useState<boolean>(false);
    const [tableCellCategory, setTableCellCategory] = useState<string | number | undefined>('');

    const [isNeedToSaveTable, setIsNeedToSaveTable] = useState<{
        gutters: Maybe<TableGutterMap>;
        cells: Maybe<Annotation[]>;
    }>({
        gutters: undefined,
        cells: undefined
    });

    const [storedParams, setStoredParams] = useState<{
        [k in typeof toolNames[number]]: Maybe<PaperToolParams>;
    }>({
        brush: undefined,
        dextr: undefined,
        eraser: undefined,
        pen: undefined,
        rectangle: undefined,
        select: undefined,
        wand: undefined
    });

    let fileMetaInfo: FileMetaInfo = fileMetaInfoParam!;

    const [pageSize, setPageSize] = useState<{ width: number; height: number }>({
        width: defaultPageWidth,
        height: defaultPageHeight
    });

    let task: Task | undefined;
    let isTaskLoading: boolean = false;
    let refetchTask: (
        options?: (RefetchOptions & RefetchQueryFilters<Task>) | undefined
    ) => Promise<QueryObserverResult<Task, unknown>>;
    if (taskId) {
        const result = useTaskById({ taskId }, {});
        task = result.data;
        isTaskLoading = result.isLoading;
        refetchTask = result.refetch;
    }

    const getJobId = (): number | undefined => (task ? task.job.id : jobId);

    const getFileId = (): number | undefined => (task ? task.file.id : fileMetaInfo?.id);
    const { isOwner, sortedUsers } = useUsersDataFromTask(task);

    const { data: job } = useJobById({ jobId: task?.job.id });

    let pageNumbers: number[] = [];

    if (task) {
        pageNumbers = task.pages;
    } else if (fileMetaInfo?.pages) {
        for (let i = 0; i < fileMetaInfo.pages; i++) {
            pageNumbers.push(i + 1);
        }
    }
    const {
        data: categories,
        refetch: refetchCategories,
        isLoading: categoriesLoading
    } = useCategoriesByJob(
        {
            jobId: getJobId(),
            page: 1,
            size: 100,
            searchText: '',
            sortConfig: { field: 'name', direction: SortingDirection.ASC }
        },
        { enabled: false }
    );

    useEffect(() => {
        if (task?.job.id || jobId) {
            refetchCategories();
        }
    }, [task, jobId]);

    const taskHasTaxonomies = useMemo(() => {
        if (categories) {
            return !!categories.data.find((category) =>
                category.data_attributes?.find((attr) => attr.type === 'taxonomy')
            );
        }
    }, [categories]);

    const documentFilters: Filter<keyof FileDocument>[] = [];

    documentFilters.push({
        field: 'id',
        operator: Operators.EQ,
        value: getFileId()
    });
    const documentsResult = useDocuments(
        {
            filters: documentFilters
        },
        { enabled: false }
    );

    const latestAnnotationsResult = useLatestAnnotations(
        {
            jobId: getJobId(),
            fileId: getFileId(),
            revisionId,
            pageNumbers: pageNumbers,
            userId:
                job?.validation_type === 'extensive_coverage' && !revisionId ? task?.user_id : ''
        },
        { enabled: !!(task || job) }
    );

    const tokenRes = useTokens(
        {
            fileId: getFileId(),
            pageNumbers: pageNumbers
        },
        { enabled: false }
    );
    const tokenPages = tokenRes.data;

    if (!fileMetaInfo) {
        fileMetaInfo = useMemo(
            () => ({
                ...documentSearchResultMapper(documentsResult.data),
                isLoading: isTaskLoading || documentsResult.isLoading
            }),
            [documentsResult.data, documentsResult.isLoading, isTaskLoading]
        );
    }

    useEffect(() => {
        if (task || job || revisionId) {
            setCurrentPage(pageNumbers[0]);
            documentsResult.refetch();
            latestAnnotationsResult.refetch();
            tokenRes.refetch();
        }
    }, [task, job, revisionId]);
    useAnnotationsLinks(
        selectedAnnotation,
        selectedCategory,
        currentPage,
        selectionType,
        allAnnotations,
        (prevPage, links, annId) => selectedAnnotation && onAnnotationEdited(prevPage, annId, links)
    );
    const createAnnotation = (
        pageNum: number,
        annData: Annotation,
        category: Category | undefined = selectedCategory
    ): Annotation => {
        const pageAnnotations = allAnnotations[pageNum] ?? [];
        const hasTaxonomy = !!annData.data?.dataAttributes.find(
            (attr: CategoryDataAttributeWithValue) => attr.type === 'taxonomy'
        );

        const newAnnotation = {
            ...annData,
            color: category?.metadata?.color,
<<<<<<< HEAD
            label: annData.label ? annData.label : dataAttr ? dataAttr.value : category?.name,
=======
            label: hasTaxonomy ? annData.label : category?.name,
>>>>>>> aa934455
            labels: getAnnotationLabels(pageNum.toString(), annData, category)
        };
        setAllAnnotations((prevState) => ({
            ...prevState,
            [pageNum]: [...pageAnnotations, newAnnotation]
        }));

        setModifiedPages((prevState) => {
            return Array.from(new Set([...prevState, pageNum]));
        });
        setTableMode(newAnnotation.boundType === 'table');
        setSelectedAnnotation(newAnnotation);
        setIsDataTabDisabled(false);
        setAnnotationDataAttrs(newAnnotation);
        return newAnnotation;
    };
    const onCloseDataTab = () => {
        setTabValue('Categories');
        setIsDataTabDisabled(true);
        onExternalViewerClose();
    };

    const onAnnotationCreated = (pageNum: number, annData: Annotation, category?: Category) => {
        const newAnnotation = createAnnotation(pageNum, annData, category);

        updateUndoList(pageNum, cloneDeep(annData), 'add');
        return newAnnotation;
    };

    const deleteAnnotation = (pageNum: number, annotationId: string | number) => {
        const pageAnnotations = allAnnotations[pageNum] ?? [];
        const anntn: Maybe<Annotation> = pageAnnotations.find((el) => el.id === annotationId);
        if (anntn?.labels) {
            const labelIdxToDelete = anntn.labels.findIndex(
                (item) => item.annotationId === annotationId
            );
            if (labelIdxToDelete !== -1) {
                anntn?.labels?.splice(labelIdxToDelete, 1);
            }
        }
        setAllAnnotations((prevState) => {
            for (let k in prevState) {
                prevState[k].map((annList) =>
                    annList?.links?.filter((link) => link.to !== annotationId)
                );
            }
            return {
                ...prevState,
                [pageNum]: pageAnnotations.filter((ann) => {
                    if (
                        anntn &&
                        anntn.children &&
                        anntn.boundType === 'table' &&
                        (anntn.children as number[]).includes(+ann.id) &&
                        ann.boundType === 'table_cell'
                    ) {
                        return false;
                    }
                    return ann.id !== annotationId;
                })
            };
        });

        setModifiedPages((prevState) => {
            return Array.from(new Set([...prevState, pageNum]));
        });
    };

    const onAnnotationDeleted = (pageNum: number, annotationId: string | number) => {
        const annotationBeforeModification = allAnnotations[pageNum]?.find(
            (item) => item.id === annotationId
        );
        updateUndoList(pageNum, cloneDeep(annotationBeforeModification), 'delete');

        deleteAnnotation(pageNum, annotationId);
    };

    const onCategorySelected = (category: Category) => {
        setSelectedCategory(category);
    };

    const onLabelsSelected = (labels: Label[], pickedLabels: string[]) => {
        if (!Array.isArray(labels)) return;

        const currentLabelsId = labels.map((label) => label.id);
        const isDocLabelsModifiedNewVal = !isEqual(latestLabelsId, currentLabelsId);

        setIsDocLabelsModified(isDocLabelsModifiedNewVal);

        setSelectedLabels((prev) => {
            const combinedLabels = [...prev, ...labels];
            const arrayUniqueByKey = [
                ...new Map(combinedLabels.map((item) => [item['id'], item])).values()
            ].filter((label) => pickedLabels.includes(label.id));
            return arrayUniqueByKey;
        });
    };

    const onLinkSelected = (link: Link) => {
        setSelectedLink(link);
    };

    const onChangeSelectionType = (
        newType: AnnotationBoundType | AnnotationLinksBoundType | AnnotationImageToolType
    ) => {
        setSelectionType(newType);
    };

    const onChangeSelectedTool = (newTool: AnnotationImageToolType) => {
        setSelectedTool(newTool);
        setSelectionType('polygon');
    };

    useEffect(() => {
        setStoredParams({
            ...storedParams,
            [selectedTool]: selectedToolParams
        });
    }, [selectedToolParams]);

    useEffect(() => {
        switch (selectedTool) {
            case 'eraser':
                if (storedParams.eraser) setSelectedToolParams(storedParams.eraser);
                else
                    setSelectedToolParams({
                        type: 'slider-number',
                        values: {
                            radius: { value: 40, bounds: { min: 0, max: 150 } }
                        }
                    });
                break;
            case 'brush':
                if (storedParams.brush) setSelectedToolParams(storedParams.brush);
                else
                    setSelectedToolParams({
                        type: 'slider-number',
                        values: {
                            radius: { value: 40, bounds: { min: 0, max: 150 } }
                        }
                    });
                break;
            case 'wand':
                if (storedParams.wand) setSelectedToolParams(storedParams.wand);
                else
                    setSelectedToolParams({
                        type: 'slider-number',
                        values: {
                            threshold: { value: 35, bounds: { min: 0, max: 150 } },
                            deviation: { value: 15, bounds: { min: 0, max: 150 } }
                        }
                    });
                break;
            case 'dextr':
            case 'rectangle':
            case 'select':
            case 'pen':
                break;
        }
    }, [selectedTool]);

    const onExternalViewerClose = () => setExternalViewer(defaultExternalViewer);

    const findAndSetExternalViewerType = (
        annDataAttrs: CategoryDataAttributeWithValue[] | undefined
    ) => {
        const foundExternalViewer = annDataAttrs?.find(({ type }) => isValidCategoryType(type));

        if (foundExternalViewer) {
            setExternalViewer({
                isOpen: true,
                type: foundExternalViewer.type,
                name: foundExternalViewer.name,
                value: foundExternalViewer.value
            });
        }
    };

    const onEmptyAreaClick = () => {
        setIsDataTabDisabled(dataTabDefaultDisableState);
        setIsCategoryDataEmpty(true);
        setTabValue('Categories');
        setSelectedAnnotation(undefined);
    };

    const setAnnotationDataAttrs = (annotation: Annotation) => {
        const foundCategoryDataAttrs = getCategoryDataAttrs(
            annotation.category ? annotation.category : annotation.label,
            categories?.data
        );
        if (foundCategoryDataAttrs && foundCategoryDataAttrs.length) {
            setAnnDataAttrs((prevState) => {
                prevState[+annotation.id] = mapAnnDataAttrs(
                    foundCategoryDataAttrs,
                    prevState[+annotation.id]
                );
                return prevState;
            });
            setTabValue('Data');
            setIsCategoryDataEmpty(false);
            setSelectedAnnotation(annotation);
        } else {
            setTabValue('Categories');
            setIsCategoryDataEmpty(true);
        }
        setIsDataTabDisabled(foundCategoryDataAttrs && foundCategoryDataAttrs.length === 0);
    };

    useEffect(() => {
        if (!selectedAnnotation) return;

        setAnnotationDataAttrs(selectedAnnotation);
    }, [selectedAnnotation]);

    const onAnnotationCopyPress = (pageNum: number, annotationId: string | number) => {
        if (annotationId && pageNum) {
            const annotation = allAnnotations[pageNum].find((item) => item.id === annotationId);
            if (annotation) {
                setCopiedAnnotation(annotation);
            }
        }
    };

    const onAnnotationCutPress = (pageNum: number, annotationId: string | number) => {
        onAnnotationCopyPress(pageNum, annotationId);
        onAnnotationDeleted(pageNum, annotationId);
    };

    const onAnnotationPastePress = (pageSize: PageSize, pageNum: number) => {
        const annotationToPaste = copiedAnnotationReference.current;
        if (!annotationToPaste) {
            return;
        }

        const newAnnotation = cloneDeep(annotationToPaste);
        newAnnotation.bound.x = (pageSize?.width || 0) / 2 - newAnnotation.bound.width / 2;
        newAnnotation.bound.y = (pageSize?.height || 0) / 2 - newAnnotation.bound.height / 2;
        newAnnotation.id = Date.now();

        const pageAnnotations = allAnnotations[pageNum] ?? [];

        setAllAnnotations((prevState) => ({
            ...prevState,
            [pageNum]: [
                ...pageAnnotations,
                {
                    ...newAnnotation
                }
            ]
        }));
    };

    // swap annotation state and its saved state in undoList
    const swapAnnotationState = (
        pageNumber: number,
        annotationId: number | string,
        undoPointer: number
    ) => {
        const oldAnnotationState = cloneDeep(
            allAnnotations[pageNumber].find((item) => item.id === annotationId)
        );

        modifyAnnotation(pageNumber, annotationId, undoList[undoPointer].annotation);

        const undoListCopy = cloneDeep(undoList);
        undoListCopy[undoPointer].annotation = oldAnnotationState!;
        setUndoList(undoListCopy);
    };

    const onAnnotationUndoPress = () => {
        let undoPointerCopy = undoPointer;
        if (!undoList.length || undoPointerCopy === 0) {
            return;
        }
        if (undoPointerCopy === -1) {
            undoPointerCopy = undoList.length - 1; // set initial pointer position
        } else {
            undoPointerCopy--; // move pointer one step to the left
        }

        const annotationId = undoList[undoPointerCopy].annotation.id;
        const pageNumber = undoList[undoPointerCopy].pageNumber;

        switch (undoList[undoPointerCopy].action) {
            case 'edit':
                swapAnnotationState(pageNumber, annotationId, undoPointerCopy);
                break;

            case 'delete':
                createAnnotation(pageNumber, undoList[undoPointerCopy].annotation);
                break;

            case 'add':
                deleteAnnotation(pageNumber, annotationId);
                break;
        }

        setUndoPointer(undoPointerCopy);
    };

    const onAnnotationRedoPress = () => {
        if (!undoList.length || undoPointer === -1) {
            return;
        }

        const annotationId = undoList[undoPointer].annotation.id;
        const pageNumber = undoList[undoPointer].pageNumber;

        switch (undoList[undoPointer].action) {
            case 'edit':
                swapAnnotationState(pageNumber, annotationId, undoPointer);
                break;

            case 'delete':
                deleteAnnotation(pageNumber, annotationId);
                break;

            case 'add':
                createAnnotation(pageNumber, undoList[undoPointer].annotation);
                break;
        }

        const isUndoPointerAtListEnd = undoPointer >= undoList.length - 1;
        setUndoPointer(isUndoPointerAtListEnd ? -1 : undoPointer + 1); // move pointer one step to the right if possible
    };

    const onAnnotationDoubleClick = (annotation: Annotation) => {
        const { id, category } = annotation;

        if (annotation.boundType === 'table') {
            setTableMode(true);
            setTabValue('Data');
            setSelectedAnnotation(annotation);
            return;
        } else {
            setTableMode(false);
        }

        const foundCategoryDataAttrs = getCategoryDataAttrs(category, categories?.data);

        if (foundCategoryDataAttrs) {
            setAnnDataAttrs((prevState) => {
                const mapAttributes = mapAnnDataAttrs(foundCategoryDataAttrs, prevState[+id]);

                findAndSetExternalViewerType(mapAttributes);
                prevState[+id] = mapAttributes;

                return prevState;
            });
            setIsCategoryDataEmpty(false);
            setSelectedAnnotation(annotation);
        } else {
            setIsCategoryDataEmpty(true);
            setSelectedAnnotation(undefined);
        }
    };

    const onDataAttributesChange = (elIndex: number, value: string) => {
        const newAnn = { ...annDataAttrs };

        if (selectedAnnotation) {
            const annItem = newAnn[+selectedAnnotation.id][elIndex];
            newAnn[+selectedAnnotation.id][elIndex].value = value;

            if (isValidCategoryType(annItem.type)) {
                setExternalViewer({
                    isOpen: true,
                    type: annItem.type,
                    name: annItem.name,
                    value
                });
            }
            setAnnDataAttrs(newAnn);
        }
    };

    const addAnnotationMutation = useAddAnnotationsMutation();

    const modifyAnnotation = (
        pageNum: number,
        id: string | number,
        changes: Partial<Annotation>
    ) => {
        setAllAnnotations((prevState) => {
            if (pageNum === -1) {
                pageNum = (Object.keys(prevState) as unknown as Array<number>).find((key: number) =>
                    prevState[key].find((ann) => ann.id == id)
                )!;
            }
            const pageAnnotations = prevState[pageNum] ?? [];
            return {
                ...prevState,
                [pageNum]: pageAnnotations.map((ann) => {
                    if (ann.id === id) {
                        return { ...ann, ...changes, id };
                    }
                    return ann;
                })
            };
        });
        setModifiedPages((prevState) => {
            return Array.from(new Set([...prevState, pageNum]));
        });
    };

    const onLinkDeleted = (pageNum: number, id: string | number, linkToDel: Link) => {
        setAllAnnotations((prevState) => {
            const pageAnnotations = prevState[pageNum] ?? [];
            return {
                ...prevState,
                [pageNum]: pageAnnotations.map((ann) => {
                    if (ann.id === id) {
                        return {
                            ...ann,
                            links: ann.links?.filter((link) => {
                                return (
                                    link.category_id !== linkToDel.category_id &&
                                    link.page_num !== linkToDel.page_num &&
                                    link.to !== linkToDel.to &&
                                    link.type !== linkToDel.type
                                );
                            })
                        };
                    }
                    return ann;
                })
            };
        });
    };

    const updateUndoList = (
        pageNum: number,
        annotationBeforeModification: Annotation | undefined,
        action: UndoListAction
    ) => {
        if (!annotationBeforeModification) {
            return;
        }
        const undoListCopy = cloneDeep(undoList);
        if (undoPointer !== -1) {
            undoListCopy.splice(undoPointer); // delete everything from pointer (including) to the right
            setUndoPointer(-1);
        }
        setUndoList([
            ...undoListCopy,
            { action, annotation: annotationBeforeModification, pageNumber: pageNum }
        ]);
    };

    const onAnnotationEdited = (
        pageNum: number,
        annotationId: string | number,
        changes: Partial<Annotation>
    ) => {
        const annotationBeforeModification = allAnnotations[pageNum]?.find(
            (item) => item.id === annotationId
        );
        updateUndoList(pageNum, cloneDeep(annotationBeforeModification), 'edit');
        modifyAnnotation(pageNum, annotationId, changes);
    };

    const onSaveTask = async () => {
        if (!task || !latestAnnotationsResult.data) return;

        let { revision, pages } = latestAnnotationsResult.data;

        const selectedLabelsId: string[] = selectedLabels.map((obj) => obj.id) ?? [];

        onCloseDataTab();

        if (task.is_validation && !splitValidation.isSplitValidation) {
            validationValues.setAnnotationSaved(true);
            pages = pages.filter(
                (page) =>
                    validationValues.validPages.includes(page.page_num) ||
                    validationValues.invalidPages.includes(page.page_num)
            );
        } else {
            pages = mapModifiedAnnotationPagesToApi(
                modifiedPages,
                allAnnotations,
                tokensByPages,
                tokenPages?.length ? tokenPages : pages,
                annDataAttrs,
                pageSize
            );
        }

        if (!taskId) {
            return;
        }

        try {
            await addAnnotationMutation.mutateAsync({
                taskId,
                pages:
                    validationValues.validPages.length || validationValues.invalidPages.length
                        ? []
                        : pages,
                userId: task.user_id,
                revision,
                validPages: validationValues.validPages,
                invalidPages: validationValues.invalidPages,
                selectedLabelsId,
                links: documentLinksValues.linksToApi
            });
            onSaveTaskSuccess();
            latestAnnotationsResult.refetch();
            refetchTask();
            documentLinksValues?.setDocumentLinksChanged?.(false);
        } catch (error) {
            onSaveTaskError(error as ApiError);
        }
    };
    const tokensByPages = useMemo<Record<number, PageToken[]>>(() => {
        if (!tokenPages?.length) {
            return {};
        }
        const tokenScale =
            pageSize && tokenPages[0].size && tokenPages[0].size.width
                ? pageSize.width / tokenPages[0].size?.width!
                : 1;
        return mapTokenPagesFromApi(tokenPages, tokenScale);
    }, [tokenPages, pageSize]);

    const validationValues = useValidation({
        latestAnnotationsResult,
        task,
        currentPage,
        sortedUsers,
        isOwner,
        onCloseDataTab,
        onSaveTask,
        allAnnotations,
        tokensByPages,
        tokenPages,
        annDataAttrs,
        pageSize,
        onRedirectAfterFinish,
        onSaveTaskSuccess,
        onSaveTaskError
    });
    const finishTaskMutation = useSetTaskFinishedMutation();
    const onAnnotationTaskFinish = async () => {
        if (task) {
            try {
                await onSaveTask();
                await finishTaskMutation.mutateAsync({ taskId: task!.id });
                useSetTaskState({ id: task!.id, eventType: 'closed' });
                onRedirectAfterFinish();
            } catch {
                (e: Error) => console.error(e);
            }
        }
    };

    const onCurrentPageChange = (page: number) => {
        setCurrentPage(page);
    };
    const splitValidation = useSplitValidation({
        categories: categories?.data,
        currentPage,
        fileId: getFileId(),
        isValidation: task?.is_validation,
        job,
        validatorAnnotations: allAnnotations,
        onAnnotationCreated,
        onAnnotationEdited,
        onAddTouchedPage: validationValues.onAddTouchedPage,
        setSelectedAnnotation,
        validPages: validationValues.validPages,
        setValidPages: validationValues.setValidPages,
        onAnnotationTaskFinish,
        userId: task?.user_id,
        task: task
    });
    const taxonLabels = useAnnotationsTaxons(latestAnnotationsResult.data?.pages);
    const comparedTaxonLabels: Map<string, Taxon> = useMemo(
        () => new Map([...taxonLabels, ...splitValidation.taxonLabels]),
        [taxonLabels, splitValidation.taxonLabels]
    );
    const { getAnnotationLabels, mapAnnotationPagesFromApi } = useAnnotationsMapper(
        comparedTaxonLabels,
        [latestAnnotationsResult.data?.pages, comparedTaxonLabels]
    );
    useEffect(() => {
        if (!latestAnnotationsResult.data || !categories?.data) return;
        const latestLabelIds = latestAnnotationsResult.data.categories;

        setLatestLabelsId(latestLabelIds);

        const result = mapAnnotationPagesFromApi(
            (page: PageInfo) => page.page_num.toString(),
            latestAnnotationsResult.data.pages,
            categories?.data
        );
        setAllAnnotations(result);

        const annDataAttrsResult = mapAnnotationDataAttrsFromApi(
            latestAnnotationsResult.data.pages
        );
        setAnnDataAttrs(annDataAttrsResult);

        if (
            latestAnnotationsResult.data.pages.length === 0 ||
            !latestAnnotationsResult.data.pages[0].size ||
            latestAnnotationsResult.data.pages[0].size.width === 0 ||
            latestAnnotationsResult.data.pages[0].size.height === 0
        )
            return;
        setPageSize(latestAnnotationsResult.data.pages[0].size);
    }, [latestAnnotationsResult.data, categories?.data, mapAnnotationPagesFromApi]);

    const onClearModifiedPages = useCallback(async () => {
        setModifiedPages([]);
    }, []);

    const syncScroll = useSyncScroll();

    const linksFromApi = latestAnnotationsResult.data?.links_json;

    const documentLinksValues = useDocumentLinks(linksFromApi);

    const value = useMemo<ContextValue>(() => {
        return {
            task,
            job,
            getJobId,
            categories: categories?.data,
            categoriesLoading,
            selectedCategory,
            selectedLink,
            fileMetaInfo,
            tokensByPages,
            allAnnotations,
            pageNumbers,
            currentPage,
            pageSize,
            setPageSize,
            modifiedPages,
            selectionType,
            selectedTool,
            setSelectedTool,
            selectedToolParams,
            setSelectedToolParams,
            onChangeSelectedTool,
            tableMode,
            isNeedToSaveTable,
            setIsNeedToSaveTable,
            tabValue,
            selectedAnnotation,
            sortedUsers,
            isOwner,
            isDataTabDisabled,
            isCategoryDataEmpty,
            annDataAttrs,
            externalViewer,
            tableCellCategory,
            taskHasTaxonomies,
            setTableCellCategory,
            onAnnotationCreated,
            onAnnotationDeleted,
            onAnnotationEdited,
            onLinkDeleted,
            onCategorySelected,
            onLinkSelected,
            onChangeSelectionType,
            onSaveTask,
            onAnnotationTaskFinish,
            onCurrentPageChange,
            onClearModifiedPages,
            setTabValue,
            onDataAttributesChange,
            onEmptyAreaClick,
            onAnnotationDoubleClick,
            onAnnotationCopyPress,
            onAnnotationCutPress,
            onAnnotationPastePress,
            onAnnotationUndoPress,
            onAnnotationRedoPress,
            onExternalViewerClose,
            setSelectedAnnotation,
            selectedLabels,
            onLabelsSelected,
            isDocLabelsModified,
            setSelectedLabels,
            latestLabelsId,
            setLatestLabelsId,
            linksFromApi,
            ...splitValidation,
            ...syncScroll,
            ...documentLinksValues,
            ...validationValues
        };
    }, [
        task,
        job,
        categories?.data,
        categoriesLoading,
        selectedCategory,
        selectedLink,
        selectionType,
        selectedTool,
        fileMetaInfo,
        tokensByPages,
        allAnnotations,
        currentPage,
        pageSize,
        tableMode,
        isNeedToSaveTable,
        tabValue,
        selectedAnnotation,
        annDataAttrs,
        externalViewer,
        tableCellCategory,
        isDataTabDisabled,
        selectedToolParams,
        splitValidation,
        syncScroll,
        selectedLabels,
        latestLabelsId,
        linksFromApi,
        documentLinksValues,
        latestAnnotationsResult,
        validationValues
    ]);

    return <TaskAnnotatorContext.Provider value={value}>{children}</TaskAnnotatorContext.Provider>;
};

export const useTaskAnnotatorContext = () => {
    const context = useContext(TaskAnnotatorContext);

    if (context === undefined) {
        throw new Error(
            `useTaskAnnotatorContext must be used within a TaskAnnotatorContextProvider`
        );
    }
    return context;
};<|MERGE_RESOLUTION|>--- conflicted
+++ resolved
@@ -376,11 +376,7 @@
         const newAnnotation = {
             ...annData,
             color: category?.metadata?.color,
-<<<<<<< HEAD
-            label: annData.label ? annData.label : dataAttr ? dataAttr.value : category?.name,
-=======
             label: hasTaxonomy ? annData.label : category?.name,
->>>>>>> aa934455
             labels: getAnnotationLabels(pageNum.toString(), annData, category)
         };
         setAllAnnotations((prevState) => ({
