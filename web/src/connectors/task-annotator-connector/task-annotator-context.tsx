--- conflicted
+++ resolved
@@ -1,4 +1,3 @@
-<<<<<<< HEAD
 import React, {
     createContext,
     FC,
@@ -13,11 +12,9 @@
 import { cloneDeep } from 'lodash';
 import { Task } from 'api/typings/tasks';
 import { useSetTaskFinished, useSetTaskState, useTaskById } from 'api/hooks/tasks';
-=======
 import { ApiError } from 'api/api-error';
 import { useAddAnnotationsMutation, useLatestAnnotations } from 'api/hooks/annotations';
 import { useCurrentUser } from 'api/hooks/auth';
->>>>>>> a80db40e
 import { useCategoriesByJob } from 'api/hooks/categories';
 import { useDocuments } from 'api/hooks/documents';
 import { useJobById } from 'api/hooks/jobs';
