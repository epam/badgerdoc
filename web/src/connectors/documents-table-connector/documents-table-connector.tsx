--- conflicted
+++ resolved
@@ -75,14 +75,9 @@
         setFilters,
         filters
     } = usePageTable<FileDocument>('last_modified');
-<<<<<<< HEAD
+
     const { documentView, documentsSort, query, selectedFiles, setSelectedFiles } =
         useContext(DocumentsSearch);
-=======
-    const { checked } = tableValue;
-
-    const { documentView, documentsSort, documentsSortOrder, query } = useContext(DocumentsSearch);
->>>>>>> e48ce1cc
     const svc = useUuiContext();
     const mutation = useAddFilesToDatasetMutation();
     const deleteFilesMutation = useDeleteFilesMutation();
