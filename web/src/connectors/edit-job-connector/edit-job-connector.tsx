--- conflicted
+++ resolved
@@ -1,14 +1,10 @@
 // temporary_disabled_rules
 /* eslint-disable @typescript-eslint/no-unused-vars, @typescript-eslint/no-redeclare, react-hooks/exhaustive-deps */
-<<<<<<< HEAD
 import React, { FC, ReactElement, useCallback, useContext, useMemo } from 'react';
 import EditJobSettings from 'components/job/edit-job-settings/edit-job-settings';
 import { usePipelineManagers } from 'api/hooks/pipelines';
-=======
+import { JobVariables, useAddJobMutation, useEditJobMutation } from 'api/hooks/jobs';
 import { useCategories } from 'api/hooks/categories';
->>>>>>> 4fe8f776
-import { JobVariables, useAddJobMutation, useEditJobMutation } from 'api/hooks/jobs';
-import { usePipelines } from 'api/hooks/pipelines';
 import { useAllTaxonomies, useTaxonomiesByJobId } from 'api/hooks/taxons';
 import { useUsers } from 'api/hooks/users';
 import {
@@ -22,20 +18,14 @@
     ValidationType
 } from 'api/typings';
 import { Job, JobType } from 'api/typings/jobs';
-import EditJobSettings from 'components/job/edit-job-settings/edit-job-settings';
 import { cloneDeep } from 'lodash';
-import { FC, ReactElement, useCallback, useContext, useMemo } from 'react';
 import { svc } from 'services';
 import { CurrentUser } from 'shared/contexts/current-user';
 import wizardStyles from '../../shared/components/wizard/wizard/wizard.module.scss';
 import { getError } from '../../shared/helpers/get-error';
 
 import { ErrorNotification, SuccessNotification, Text } from '@epam/loveship';
-<<<<<<< HEAD
-// import {usePipelineManagers} from "../../api/hooks/pipeline-managers";
-=======
 import { Form, IFormApi, INotification } from '@epam/uui';
->>>>>>> 4fe8f776
 
 type EditJobConnectorProps = {
     renderWizardButtons: ({
@@ -266,21 +256,11 @@
                 validators: validators.map((validator) => validator.id),
                 pipeline_name: pipeline?.name,
                 pipeline_id: pipeline?.id,
-<<<<<<< HEAD
                 pipeline_engine: pipeline?.type
-=======
-                pipeline_version: pipeline?.version
->>>>>>> 4fe8f776
             };
 
             if (!pipeline) {
                 delete jobProps.start_manual_job_automatically;
-            }
-
-            if (jobProps.pipeline_name) {
-                // this engine must be passed from the form
-                jobProps.pipeline_engine = 'airflow';
-                //jobProps.pipeline_engine = 'databricks';
             }
 
             if (selected_taxonomies) {
