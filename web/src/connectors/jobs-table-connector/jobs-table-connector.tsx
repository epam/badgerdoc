// temporary_disabled_rules
/* eslint-disable @typescript-eslint/no-unused-vars, react-hooks/exhaustive-deps */
import { Button, DataTable, Panel, FlexRow, Checkbox } from '@epam/loveship';
import React, { FC, useEffect, useMemo, useRef, useState } from 'react';
import { useLazyDataSource } from '@epam/uui';
import { useAsyncSourceTable } from 'shared/hooks/async-source-table';
import { PagingCache, SortingDirection } from 'api/typings';
import JobPopup from 'pages/jobs/job-popup';
import { jobPropFetcher, useJobs } from 'api/hooks/jobs';
import { TableWrapper, usePageTable } from 'shared';
//TODO: move out styles from the connector
import styles from './jobs-table-connector.module.scss';
import { jobColumns } from './jobs-columns';
import { Job } from 'api/typings/jobs';
import {
    useColumnPickerFilter,
    useDateRangeFilter
} from '../../shared/components/filters/column-picker';
import { createPagingCachedLoader } from 'shared/helpers/create-paging-cached-loader';
import {
    getFiltersFromStorage,
    prepareFiltersToSet,
    saveFiltersToStorage
} from '../../shared/helpers/set-filters';
import { BreadcrumbNavigation } from '../../shared/components/breadcrumb';

type JobsTableConnectorProps = {
    onAddJob: () => void;
    onRowClick: (id: number) => void;
    onJobsSelect?: (files: number[]) => void;
    checkedValues?: number[];
    isJobPage?: boolean;
};
export const JobsTableConnector: FC<JobsTableConnectorProps> = ({
    onAddJob,
    onRowClick,
    onJobsSelect,
    checkedValues,
    isJobPage
}) => {
    const [shownPopup, shownPopupChange] = useState<'extraction' | 'annotation' | null>(null);
    const [selectedFiles, setSelectedFiles] = useState<number[] | []>([]);
    const {
        pageConfig,
        onPageChange,
        totalCount,
        onTotalCountChange,
        searchText,
        tableValue,
        onTableValueChange,
        sortConfig,
        setSortConfig,
        setFilters,
        filters
    } = usePageTable<Job>('creation_datetime');
    const { page, pageSize } = pageConfig;
    const { checked } = tableValue;

    const { data, isFetching } = useJobs(
        {
            page,
            size: pageSize,
            searchText,
            sortConfig,
            filters
        },
        { cacheTime: 0 }
    );

    useEffect(() => {
        if (checkedValues) {
            onTableValueChange({
                ...tableValue,
                checked: checkedValues
            });
        }
    }, []);

    useEffect(() => {
        setSelectedFiles(checked || []);
        if (onJobsSelect) {
            onJobsSelect(checked as number[]);
        }
    }, [checked]);

    useEffect(() => {
        if (onJobsSelect) {
            onJobsSelect(selectedFiles as number[]);
        }
    }, [selectedFiles]);

    useEffect(() => {
        if (data?.pagination.total !== undefined) {
            onTotalCountChange(data?.pagination.total);
        }
    }, [data?.pagination.total]);

    useEffect(() => {
        const localFilters = getFiltersFromStorage('jobs');
        if (localFilters) setFilters(localFilters);
    }, []);

    useEffect(() => {
        if (tableValue.filter) {
            const filtersToSet = prepareFiltersToSet<Job, unknown>(tableValue);
            saveFiltersToStorage(filtersToSet, 'jobs');

            setFilters(filtersToSet);
        }
    }, [tableValue.filter]);

    const { dataSource } = useAsyncSourceTable<Job, number>(
        isFetching,
        data?.data ?? [],
        page,
        pageSize,
        searchText,
        sortConfig,
        filters
    );

    const view = dataSource.useView(tableValue, onTableValueChange, {
        getRowOptions: () => ({
            checkbox: { isVisible: true },
            isSelectable: true,
            onClick: ({ id }) => onRowClick(id)
        }),
        sortBy: (job, sorting) => {
            const { field, direction } = sorting;
            if (field !== sortConfig?.field || direction !== sortConfig?.direction) {
                setSortConfig({
                    field: field as keyof Job,
                    direction: direction as SortingDirection
                });
            }
        }
    });

    const namesCache = useRef<PagingCache<string>>({
        page: -1,
        cache: [],
        search: ''
    });

    const typesCache = useRef<PagingCache<string>>({
        page: -1,
        cache: [],
        search: ''
    });

    const statusesCache = useRef<PagingCache<string>>({
        page: -1,
        cache: [],
        search: ''
    });

    const loadJobNames = createPagingCachedLoader<string, string>(
        namesCache,
        async (pageNumber, pageSize, keyword) =>
            await jobPropFetcher('name', pageNumber, pageSize, keyword)
    );

    const loadJobTypes = createPagingCachedLoader<string, string>(
        typesCache,
        async (pageNumber, pageSize, keyword) =>
            await jobPropFetcher('type', pageNumber, pageSize, keyword)
    );

    const loadJobStatuses = createPagingCachedLoader<string, string>(
        statusesCache,
        async (pageNumber, pageSize, keyword) =>
            await jobPropFetcher('status', pageNumber, pageSize, keyword)
    );

    const jobNames = useLazyDataSource<string, string, unknown>(
        {
            api: loadJobNames,
            getId: (name) => name
        },
        []
    );

    const jobTypes = useLazyDataSource<string, string, unknown>(
        {
            api: loadJobTypes,
            getId: (type) => type
        },
        []
    );

    const jobStatuses = useLazyDataSource<string, string, unknown>(
        {
            api: loadJobStatuses,
            getId: (type) => type
        },
        []
    );

    const renderNameFilter = useColumnPickerFilter<string, string, unknown, 'name'>(
        jobNames,
        'name',
        { showSearch: true }
    );

    const renderTypeFilter = useColumnPickerFilter<string, string, unknown, 'type'>(
        jobTypes,
        'type',
        { showSearch: true }
    );

    const renderStatusFilter = useColumnPickerFilter<string, string, unknown, 'status'>(
        jobStatuses,
        'status',
        { showSearch: true }
    );

    const renderDeadlineFilter = useDateRangeFilter('deadline');

    const renderCreationDateFilter = useDateRangeFilter('creation_datetime');

    const columns = useMemo(() => {
        const typeColumn = jobColumns.find(({ key }) => key === 'type');
        typeColumn!.isFilterActive = (filter) =>
            (filter.type && filter.type.in && Boolean(filter.type.in.length)) ?? false;
        typeColumn!.renderFilter = renderTypeFilter;

        const nameColumn = jobColumns.find(({ key }) => key === 'name');
        nameColumn!.isFilterActive = (filter) =>
            (filter.name && filter.name.in && Boolean(filter.name.in.length)) ?? false;
        nameColumn!.renderFilter = renderNameFilter;

        const statusColumn = jobColumns.find(({ key }) => key === 'status');
        statusColumn!.isFilterActive = (filter) =>
            (filter.status && filter.status.in && Boolean(filter.status.in.length)) ?? false;
        statusColumn!.renderFilter = renderStatusFilter;

        const deadlineColumn = jobColumns.find(({ key }) => key === 'deadline');
        deadlineColumn!.renderFilter = renderDeadlineFilter;

        const creationDateColumn = jobColumns.find(({ key }) => key === 'creation_datetime');
        creationDateColumn!.renderFilter = renderCreationDateFilter;

        return jobColumns;
    }, [
        jobColumns,
        renderTypeFilter,
        renderNameFilter,
        renderStatusFilter,
        renderDeadlineFilter,
        renderCreationDateFilter
    ]);

<<<<<<< HEAD
    return (
        <Panel cx={`${styles['container']} flex-col`}>
            <div className={`${styles['title']} flex justify-between align-vert-center`}>
                <BreadcrumbNavigation breadcrumbs={[{ name: 'Jobs' }]} />
                <Button onClick={onAddJob} caption="New Job" />
            </div>

            <Panel
                rawProps={{
                    role: 'table',
                    'aria-rowcount': view.getListProps().rowsCount,
                    'aria-colcount': columns.length
                }}
            >
                <TableWrapper
                    page={page}
                    pageSize={pageSize}
                    totalCount={totalCount}
                    onPageChange={onPageChange}
=======
    if (isJobPage) {
        return (
            <>
                <div className={styles.wrapper}>
                    <TableWrapper
                        page={page}
                        pageSize={pageSize}
                        totalCount={totalCount}
                        onPageChange={onPageChange}
                    >
                        <DataTable
                            {...view.getListProps()}
                            getRows={view.getVisibleRows}
                            value={tableValue}
                            onValueChange={onTableValueChange}
                            columns={columns}
                            headerTextCase="upper"
                        />
                    </TableWrapper>
                </div>
            </>
        );
    } else {
        return (
            <Panel cx={`${styles['container']} flex-col`}>
                <div className={`${styles['title']} flex justify-between align-vert-center`}>
                    <BreadcrumbNavigation breadcrumbs={[{ name: 'Extractions' }]} />
                    <Button onClick={onAddJob} caption="Add Extraction" />
                </div>

                <Panel
                    rawProps={{
                        role: 'table',
                        'aria-rowcount': view.getListProps().rowsCount,
                        'aria-colcount': columns.length
                    }}
>>>>>>> 45303443
                >
                    <TableWrapper
                        page={page}
                        pageSize={pageSize}
                        totalCount={totalCount}
                        onPageChange={onPageChange}
                    >
                        <DataTable
                            {...view.getListProps()}
                            getRows={view.getVisibleRows}
                            value={tableValue}
                            onValueChange={onTableValueChange}
                            columns={columns}
                            headerTextCase="upper"
                        />
                    </TableWrapper>
                </Panel>

                {shownPopup ? (
                    <JobPopup popupType={shownPopup} closePopup={() => shownPopupChange(null)} />
                ) : null}
            </Panel>
        );
    }
};<|MERGE_RESOLUTION|>--- conflicted
+++ resolved
@@ -250,27 +250,6 @@
         renderCreationDateFilter
     ]);
 
-<<<<<<< HEAD
-    return (
-        <Panel cx={`${styles['container']} flex-col`}>
-            <div className={`${styles['title']} flex justify-between align-vert-center`}>
-                <BreadcrumbNavigation breadcrumbs={[{ name: 'Jobs' }]} />
-                <Button onClick={onAddJob} caption="New Job" />
-            </div>
-
-            <Panel
-                rawProps={{
-                    role: 'table',
-                    'aria-rowcount': view.getListProps().rowsCount,
-                    'aria-colcount': columns.length
-                }}
-            >
-                <TableWrapper
-                    page={page}
-                    pageSize={pageSize}
-                    totalCount={totalCount}
-                    onPageChange={onPageChange}
-=======
     if (isJobPage) {
         return (
             <>
@@ -307,7 +286,6 @@
                         'aria-rowcount': view.getListProps().rowsCount,
                         'aria-colcount': columns.length
                     }}
->>>>>>> 45303443
                 >
                     <TableWrapper
                         page={page}
