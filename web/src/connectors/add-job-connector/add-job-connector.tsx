--- conflicted
+++ resolved
@@ -58,10 +58,7 @@
     is_auto_distribution: boolean;
     start_manual_job_automatically: boolean;
     extensive_coverage: number | undefined;
-<<<<<<< HEAD
     selected_taxonomies: CategoryRelatedTaxonomies | undefined;
-=======
->>>>>>> a80db40e
 };
 
 const AddJobConnector: FC<AddJobConnectorProps> = ({
@@ -72,14 +69,6 @@
     initialJob,
     showNoExtractionTab
 }) => {
-<<<<<<< HEAD
-    const getMetadata = (state: JobValues) => ({
-        props: {
-            jobName: { isRequired: true },
-            pipeline: { isRequired: state.jobType === 'ExtractionJob' },
-            start_manual_job_automatically: { isDisabled: !state.pipeline },
-            extensive_coverage: { isRequired: state.validationType === 'extensive_coverage' }
-=======
     const getMetadata = (state: JobValues) => {
         // TODO add proper typing for validators
         const metadata: any = {
@@ -99,7 +88,6 @@
                 validationMessage:
                     'For Cross validation at least 2 annotators or validators are required'
             };
->>>>>>> a80db40e
         }
 
         return metadata;
@@ -343,12 +331,8 @@
     is_draft: false,
     is_auto_distribution: true,
     start_manual_job_automatically: true,
-<<<<<<< HEAD
     extensive_coverage: undefined,
     selected_taxonomies: undefined
-=======
-    extensive_coverage: undefined
->>>>>>> a80db40e
 };
 
 interface Params {
