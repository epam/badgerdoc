--- conflicted
+++ resolved
@@ -3,12 +3,9 @@
 import { stringToRGBA } from 'shared/components/annotator/utils/string-to-rgba';
 import { ANNOTATION_FLOW_ITEM_ID_PREFIX } from 'shared/constants/annotations';
 import { ANNOTATION_PATH_SEPARATOR } from './constants';
-<<<<<<< HEAD
 import { Text } from '@epam/loveship';
+import { cx } from '@epam/uui';
 import styles from './styles.module.scss';
-=======
-import { cx } from '@epam/uui';
->>>>>>> 5508163b
 
 export const AnnotationRow: FC<
     Annotation & {
