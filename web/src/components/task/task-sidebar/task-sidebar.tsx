import React, { FC, ReactElement, ReactNode, useEffect, useMemo, useState } from 'react';
import {
    Button,
    FlexRow,
    LabeledInput,
    MultiSwitch,
    NumericInput,
    RadioGroup,
    TabButton
} from '@epam/loveship';
import { useUuiContext } from '@epam/uui';
import { useSetTaskFinishedMutation, useGetValidatedPages, useSetTaskState } from 'api/hooks/tasks';
import { useTaskAnnotatorContext } from 'connectors/task-annotator-connector/task-annotator-context';
import {
    FinishTaskValidationModal,
    TaskValidationValues
} from '../task-modal/task-validation-modal';
import styles from './task-sidebar.module.scss';
import { CategoriesSelectionModeToggle } from 'components/categories/categories-selection-mode-toggle/categories-selection-mode-toggle';
import { useTableAnnotatorContext } from '../../../shared/components/annotator/context/table-annotator-context';
import { TaskSidebarData } from '../task-sidebar-data/task-sidebar-data';
import { TaskSidebarLabels } from '../task-sidebar-labels/task-sidebar-labels';
import {
    AnnotationBoundMode,
    AnnotationBoundType,
    AnnotationImageToolType,
    AnnotationLinksBoundType,
    Maybe
} from 'shared';

import { Status } from 'shared/components/status';
import { mapStatusForValidationPage } from 'shared/helpers/map-statuses';
import { ValidationPageStatus } from 'api/typings/tasks';
import { ReactComponent as MergeIcon } from '@epam/assets/icons/common/editor-table_merge_cells-24.svg';
import { ReactComponent as SplitIcon } from '@epam/assets/icons/common/editor-table_split_cells-24.svg';
import { Tooltip } from '@epam/loveship';
import { Category, Filter, Label, Operators, SortingDirection, Taxon } from '../../../api/typings';
import { ImageToolsParams } from './image-tools-params';
import { CategoriesTab } from 'components/categories/categories-tab/categories-tab';
import {
    useTaxons,
    useLinkTaxonomyByCategoryAndJobId,
    useAllTaxonomiesByJobId
} from 'api/hooks/taxons';
<<<<<<< HEAD
import { RadioGroupItem } from '@epam/uui-components';
=======
import { useDocumentCategoriesByJob } from 'api/hooks/categories';
>>>>>>> baefae17

type TaskSidebarProps = {
    onRedirectAfterFinish: () => void;
    jobSettings?: ReactElement;
    viewMode: boolean;
};

const TaskSidebar: FC<TaskSidebarProps> = ({ onRedirectAfterFinish, jobSettings, viewMode }) => {
    const {
        annDataAttrs,
        task,
        job,
        categories,
        fileMetaInfo,
        currentPage,
        validPages,
        invalidPages,
        selectedAnnotation,
        editedPages,
        touchedPages,
        modifiedPages,
        tabValue,
        sortedUsers,
        isOwner,
        selectionType,
        isDataTabDisabled,
        isCategoryDataEmpty,
        onValidClick,
        onInvalidClick,
        onCategorySelected,
        onSaveTask,
        onAnnotationTaskFinish,
        onEditClick,
        onClearTouchedPages,
        onClearModifiedPages,
        onAddTouchedPage,
        onCancelClick,
        onSaveEditClick,
        setTabValue,
        onChangeSelectionType,
        onDataAttributesChange,
        onAnnotationEdited,
        tableMode,
        tableCellCategory,
        setTableCellCategory,
        selectedTool,
        onChangeSelectedTool,
        selectedToolParams,
        setSelectedToolParams,
        onLabelsSelected,
        setSelectedLabels,
        selectedLabels,
        latestLabelsId,
        isDocLabelsModified,
        getJobId
    } = useTaskAnnotatorContext();
    const {
        tableModeColumns,
        tableModeRows,
        setTableModeRows,
        setTableModeColumns,
        setIsCellMode,
        cellsSelected,
        onMergeCellsClicked,
        selectedCellsCanBeMerged,
        onSplitCellsClicked,
        selectedCellsCanBeSplitted
    } = useTableAnnotatorContext();
    const isValidation = task?.is_validation;
    const isAnnotatable = task?.status === 'In Progress' || task?.status === 'Ready';
    const isValid = validPages.includes(currentPage);
    const isInvalid = invalidPages.includes(currentPage);
    const editPage = editedPages.includes(currentPage);
    const splitValidation = isValidation && job?.validation_type === 'extensive_coverage';

    const isValidationDisabled = !currentPage && !isAnnotatable && !splitValidation;

    const svc = useUuiContext();
    const finishTaskMutation = useSetTaskFinishedMutation();
    const onSaveForm = async (formOptions: TaskValidationValues) => {
        if (task && (formOptions.option_invalid || formOptions.option_edited)) {
            await finishTaskMutation.mutateAsync({
                taskId: task?.id,
                options: {
                    option_edited: formOptions.option_edited,
                    option_invalid: formOptions.option_invalid
                }
            });

            await useSetTaskState({ id: task?.id, eventType: 'closed' });
        }
    };
    const onSaveValidForm = () => {
        if (task) {
            finishTaskMutation.mutateAsync({ taskId: task?.id });
            useSetTaskState({ id: task?.id, eventType: 'closed' });
        }
    };
    const [allValid, setAllvalid] = useState(true);
    const [allValidated, setAllValidated] = useState(true);
    const [invalidPageCount, setInvalidPageCount] = useState(0);
    const [editedPageCount, setEditedPageCount] = useState(0);
    const [boundModeSwitch, setBoundModeSwitch] = useState<AnnotationBoundMode>('box');
    const [tableModeValues, setTableModeValues] = useState<string>('');

    const { data: pages, refetch } = useGetValidatedPages(
        { taskId: task?.id, taskType: task?.is_validation },
        {}
    );

    const getFirstCategory = (boundMode: AnnotationBoundMode): Maybe<Category[]> => {
        return categories?.filter((el) => el.type === boundMode);
    };

    useEffect(() => {
        let newSelectionType:
            | AnnotationBoundType
            | AnnotationImageToolType
            | AnnotationLinksBoundType;
        switch (boundModeSwitch) {
            case 'box':
                newSelectionType = 'box';
                break;
            case 'link':
                newSelectionType = 'Chain';
                break;
            case 'segmentation':
                newSelectionType = 'polygon';
                onChangeSelectedTool('pen');

                break;
            default:
                newSelectionType = 'free-box';
        }
        const cats = getFirstCategory(boundModeSwitch);
        if (cats) {
            onCategorySelected(cats[0] as Category);
        }
        onChangeSelectionType(newSelectionType);
    }, [boundModeSwitch]);

    useEffect(() => {
        if (task?.is_validation && pages) {
            if (pages?.failed_validation_pages || pages?.annotated_pages || pages?.not_processed) {
                setAllvalid(false);
                setInvalidPageCount(pages.failed_validation_pages.length);
                setEditedPageCount(pages?.annotated_pages.length);
                if (
                    pages?.failed_validation_pages.length === 0 &&
                    pages?.not_processed.length === 0 &&
                    pages.validated
                ) {
                    setAllvalid(true);
                }
            }
            if (pages?.not_processed.length !== 0) {
                setAllValidated(false);
                return;
            }
            setAllValidated(true);
        }
    }, [pages, validPages, invalidPages]);

    useEffect(() => {
        if (tableMode) setTabValue('Data');
    }, [tableMode]);

    const isSaveButtonDisabled = useMemo(() => {
        if (isDocLabelsModified) return false;
        return (
            (isValidation && !splitValidation && touchedPages.length === 0) ||
            ((!isValidation || splitValidation) && modifiedPages.length === 0) ||
            !isAnnotatable
        );
    }, [validPages, invalidPages, touchedPages, modifiedPages, editedPages, isDocLabelsModified]);

    useEffect(() => {
        if (tableModeValues === 'cells') setIsCellMode(true);
        else setIsCellMode(false);
    }, [tableModeValues]);

    const SaveButton = (
        <div className="flex flex-center">
            <div
                className={
                    isSaveButtonDisabled
                        ? styles['hot-key-container-disabled']
                        : styles['hot-key-container']
                }
            >
                Ctrl + S
            </div>
            <span className={styles['custom-button']}>SAVE DRAFT</span>
        </div>
    );

    const validationStyle = `${styles['validation-color']} flex flex-center ${
        isValid ? styles.validColor : styles.invalidColor
    }`;
    const validationStatus: ValidationPageStatus = isValid ? 'Valid Page' : 'Invalid Page';

    const jobId = useMemo(() => getJobId(), [getJobId]);

    const allDocumentCategoriesResponse = useDocumentCategoriesByJob({ searchText: '', jobId });
    const { data: documentCategories } = allDocumentCategoriesResponse;

    useEffect(() => {
        if (documentCategories) {
            const latestLabels: Label[] = documentCategories.data
                .filter((category) => latestLabelsId?.includes(category.id))
                .map((category) => {
                    return { name: category.name, id: category.id };
                });
            setSelectedLabels(latestLabels);
        }
    }, [documentCategories, latestLabelsId]);

    const taxonomy = useLinkTaxonomyByCategoryAndJobId({
        jobId,
        categoryId: selectedAnnotation?.category!
    });

    const onFinishValidation = async () => {
        await svc.uuiModals.show<TaskValidationValues>((props) => (
            <FinishTaskValidationModal
                onSaveForm={onSaveForm}
                allValid={allValid}
                allUsers={sortedUsers.current}
                currentUser={task?.user_id || ''}
                isOwner={isOwner}
                invalidPages={invalidPageCount}
                editedPageCount={editedPageCount}
                validSave={onSaveValidForm}
                {...props}
            />
        ));
        onRedirectAfterFinish();
    };

    return (
        <div className={`${styles.container} flex-col`}>
            <div className={`${styles.main} flex-col`}>
                <FlexRow borderBottom="night50" background="none" cx="justify-center">
                    <TabButton
                        caption={'Categories'}
                        isLinkActive={tabValue === 'Categories'}
                        onClick={() => setTabValue('Categories')}
                        size="36"
                    />

                    <TabButton
                        caption="Data"
                        isDisabled={isDataTabDisabled}
                        isLinkActive={tabValue === 'Data'}
                        onClick={() => setTabValue('Data')}
                        size="36"
                    />

                    <TabButton
                        caption="Information"
                        isLinkActive={tabValue === 'Information'}
                        onClick={() => setTabValue('Information')}
                        size="36"
                    />
                    <TabButton
                        caption={'Labels'}
                        isLinkActive={tabValue === 'Labels'}
                        onClick={() => setTabValue('Labels')}
                        size="36"
                    />
                </FlexRow>
                <div className={`${styles.tabs} flex-col flex-cell`}>
                    {!splitValidation && (isValid || isInvalid) ? (
                        <div className={validationStyle}>
                            <Status
                                statusTitle={mapStatusForValidationPage(validationStatus).title}
                                color={mapStatusForValidationPage(validationStatus).color}
                            />
                        </div>
                    ) : null}
                    {tabValue === 'Categories' && (
                        <>
                            <CategoriesTab
                                boundModeSwitch={boundModeSwitch}
                                setBoundModeSwitch={setBoundModeSwitch}
                            />
                            {boundModeSwitch === 'segmentation' && (
                                <ImageToolsParams
                                    onChangeToolParams={(e) => {
                                        setSelectedToolParams({
                                            type: selectedToolParams.type,
                                            values: e
                                        });
                                    }}
                                    selectedTool={selectedTool}
                                    toolParams={selectedToolParams}
                                />
                            )}
                            {!viewMode && (
                                <CategoriesSelectionModeToggle
                                    selectionType={selectionType}
                                    onChangeSelectionType={onChangeSelectionType}
                                    selectionMode={boundModeSwitch}
                                    fileMetaInfo={fileMetaInfo}
                                    selectedTool={selectedTool}
                                    onChangeSelectedTool={onChangeSelectedTool}
                                />
                            )}
                        </>
                    )}
                    {tabValue === 'Data' && tableMode && (
                        <>
                            <div className={styles.multiswitch}>
                                <MultiSwitch
                                    items={[
                                        { id: 'lines', caption: 'Lines' },
                                        { id: 'cells', caption: 'Cells' }
                                    ]}
                                    value={tableModeValues}
                                    onValueChange={setTableModeValues}
                                />
                            </div>

                            {tableModeValues === 'lines' && (
                                <div className={styles.tableParams}>
                                    <LabeledInput label="Columns">
                                        <NumericInput
                                            value={tableModeColumns}
                                            onValueChange={setTableModeColumns}
                                            min={1}
                                            max={10}
                                        />
                                    </LabeledInput>
                                    <span>X</span>
                                    <LabeledInput label="Rows">
                                        <NumericInput
                                            value={tableModeRows}
                                            onValueChange={setTableModeRows}
                                            min={1}
                                            max={10}
                                        />
                                    </LabeledInput>
                                </div>
                            )}
                            {tableModeValues === 'cells' && (
                                <div>
                                    <div className={styles.mergeButton}>
                                        <RadioGroup
                                            items={
                                                categories
                                                    ?.filter((el) => el.parent === 'table')
                                                    .map((el) => ({
                                                        id: el.name,
                                                        name: el.name,
                                                        renderLabel: (el: any) => (
                                                            <span
                                                                style={{
                                                                    color: el.metadata?.color
                                                                }}
                                                            >
                                                                {el.name}
                                                            </span>
                                                        ),
                                                        renderName: (s: any) => (
                                                            <span
                                                                style={{
                                                                    color: el.metadata?.color
                                                                }}
                                                            >
                                                                {el.name}
                                                            </span>
                                                        )
                                                    })) as unknown as RadioGroupItem<{
                                                    id: string;
                                                    name: string;
                                                    renderLabel: (el: any) => ReactNode;
                                                    renderName: (s: any) => ReactNode;
                                                }>[]
                                            }
                                            value={tableCellCategory}
                                            onValueChange={setTableCellCategory}
                                            direction="vertical"
                                            isDisabled={
                                                !(cellsSelected && selectedCellsCanBeMerged)
                                            }
                                        />
                                    </div>
                                    <div className={styles.mergeButton}>
                                        <Button
                                            color={'sky'}
                                            caption={'Merge'}
                                            icon={MergeIcon}
                                            isDisabled={
                                                !(cellsSelected && selectedCellsCanBeMerged)
                                            }
                                            fill={'none'}
                                            onClick={() => onMergeCellsClicked(true)}
                                        />
                                    </div>
                                    {cellsSelected && selectedCellsCanBeSplitted && (
                                        <div className={styles.mergeButton}>
                                            <Button
                                                color={'sky'}
                                                caption={'Split'}
                                                icon={SplitIcon}
                                                fill={'none'}
                                                onClick={() => onSplitCellsClicked(true)}
                                            />
                                        </div>
                                    )}
                                </div>
                            )}
                        </>
                    )}
                    {tabValue === 'Data' && !tableMode && (
                        <TaskSidebarData
                            annDataAttrs={annDataAttrs}
                            selectedAnnotation={selectedAnnotation}
                            isCategoryDataEmpty={isCategoryDataEmpty}
                            onDataAttributesChange={onDataAttributesChange}
                            viewMode={viewMode}
                            onAnnotationEdited={onAnnotationEdited}
                            currentPage={currentPage}
                            taxonomyId={(taxonomy?.data || [])[0]?.id}
                        />
                    )}
                    {tabValue === 'Information' && (
                        <div className={styles.information}>
                            {task ? (
                                <>
                                    <div className={styles['metadata-item']}>
                                        <span className={styles['metadata-item__name']}>
                                            Document:
                                        </span>
                                        <span className={styles['metadata-item__value']}>
                                            {`${fileMetaInfo.name}`}
                                        </span>
                                    </div>
                                    <div className={styles['metadata-item']}>
                                        <span className={styles['metadata-item__name']}>
                                            TaskId:
                                        </span>
                                        <span className={styles['metadata-item__value']}>
                                            {`${task?.id}`}
                                        </span>
                                    </div>
                                    <div className={styles['metadata-item']}>
                                        <span className={styles['metadata-item__name']}>
                                            Pages:
                                        </span>
                                        <span className={styles['metadata-item__value']}>
                                            {`${task?.pages.join(', ')}`}
                                        </span>
                                    </div>
                                    <div className={styles['metadata-item']}>
                                        <span className={styles['metadata-item__name']}>
                                            Job Name:
                                        </span>
                                        <span className={styles['metadata-item__value']}>
                                            {`${task?.job.name}`}
                                        </span>
                                    </div>
                                    <div className={styles['metadata-item']}>
                                        <span className={styles['metadata-item__name']}>
                                            Deadline:
                                        </span>
                                        <span className={styles['metadata-item__value']}>
                                            {`${task?.deadline}`}
                                        </span>
                                    </div>
                                    <div className={styles['metadata-item']}>
                                        <span className={styles['metadata-item__name']}>
                                            Status:
                                        </span>
                                        <span className={styles['metadata-item__value']}>
                                            {`${task?.status}`}
                                        </span>
                                    </div>
                                </>
                            ) : (
                                <>
                                    {jobSettings}
                                    <div className={styles['metadata-item']}>
                                        <span className={styles['metadata-item__name']}>
                                            Document ID:
                                        </span>
                                        <span className={styles['metadata-item__value']}>
                                            {`${fileMetaInfo.id}`}
                                        </span>
                                    </div>
                                    <div className={styles['metadata-item']}>
                                        <span className={styles['metadata-item__name']}>
                                            Pages:
                                        </span>
                                        <span className={styles['metadata-item__value']}>
                                            {fileMetaInfo.pages}
                                        </span>
                                    </div>
                                    <div className={styles['metadata-item']}>
                                        <span className={styles['metadata-item__name']}>Time:</span>
                                        <span className={styles['metadata-item__value']}>
                                            {fileMetaInfo.lastModified?.toString()}
                                        </span>
                                    </div>
                                </>
                            )}
                        </div>
                    )}
                    {tabValue === 'Labels' && categories !== undefined && (
                        <>
                            <TaskSidebarLabels
                                jobId={jobId}
                                onLabelsSelected={onLabelsSelected}
                                selectedLabels={selectedLabels ?? []}
                            />
                        </>
                    )}
                    {tabValue === 'Labels' && categories === undefined && (
                        <p> There are no categories</p>
                    )}

                    {isValidation && !splitValidation && (
                        <div className="flex justify-around">
                            {!editPage && (
                                <Button
                                    key={`valid${currentPage}`}
                                    cx={styles.validation}
                                    caption="Valid"
                                    fill={isValid ? undefined : 'none'}
                                    color="grass"
                                    onClick={
                                        isValid
                                            ? undefined
                                            : () => {
                                                  onValidClick();
                                                  onAddTouchedPage();
                                              }
                                    }
                                    isDisabled={isValidationDisabled}
                                />
                            )}
                            {!isInvalid && !editPage && (
                                <Button
                                    key={`invalid${currentPage}`}
                                    cx={styles.validation}
                                    caption="Invalid"
                                    fill={isInvalid ? undefined : 'none'}
                                    color="fire"
                                    onClick={
                                        isInvalid
                                            ? undefined
                                            : () => {
                                                  onInvalidClick();
                                                  onAddTouchedPage();
                                              }
                                    }
                                    isDisabled={isValidationDisabled}
                                />
                            )}
                            {editPage && (
                                <Button
                                    cx={styles.validation}
                                    caption="CANCEL"
                                    fill="none"
                                    color="sky"
                                    onClick={onCancelClick}
                                    isDisabled={isValidationDisabled}
                                />
                            )}
                            {!editPage && isInvalid && (
                                <Button
                                    cx={styles.validation}
                                    caption="EDIT"
                                    fill="none"
                                    color="sky"
                                    onClick={() => {
                                        onEditClick();
                                    }}
                                    isDisabled={isValidationDisabled}
                                />
                            )}
                            {editPage && (
                                <Button
                                    cx={styles.validation}
                                    caption="SAVE EDITS"
                                    fill="none"
                                    color="sky"
                                    onClick={() => {
                                        onAddTouchedPage();
                                        onSaveEditClick();
                                        refetch();
                                    }}
                                    isDisabled={isValidationDisabled}
                                />
                            )}
                        </div>
                    )}
                </div>
            </div>
            {task && ( // todo: add "EDIT ANNOTATION" button here if no task
                <Tooltip
                    content={
                        isSaveButtonDisabled ? 'Please modify annotation to enable save button' : ''
                    }
                >
                    <Button
                        caption={SaveButton}
                        fill="white"
                        onClick={async () => {
                            await onSaveTask();
                            onClearTouchedPages();
                            onClearModifiedPages();
                            refetch();
                        }}
                        cx={styles.button}
                        isDisabled={isSaveButtonDisabled}
                    />
                </Tooltip>
            )}
            {isValidation && (
                <Tooltip
                    content={
                        allValidated && !splitValidation
                            ? ''
                            : 'Please validate all page to finish task. Remaining pages: ' +
                              pages?.not_processed?.join(', ')
                    }
                >
                    <Button
                        cx={styles['button-finish']}
                        caption={'FINISH VALIDATION'}
                        isDisabled={!allValidated && !touchedPages.length}
                        captionCX
                        onClick={splitValidation ? onAnnotationTaskFinish : onFinishValidation}
                    />
                </Tooltip>
            )}
            {!viewMode && !isValidation && (
                <Button
                    cx={styles['button-finish']}
                    caption={'FINISH LABELING'}
                    onClick={onAnnotationTaskFinish}
                />
            )}
        </div>
    );
};

export default TaskSidebar;<|MERGE_RESOLUTION|>--- conflicted
+++ resolved
@@ -34,19 +34,12 @@
 import { ReactComponent as MergeIcon } from '@epam/assets/icons/common/editor-table_merge_cells-24.svg';
 import { ReactComponent as SplitIcon } from '@epam/assets/icons/common/editor-table_split_cells-24.svg';
 import { Tooltip } from '@epam/loveship';
-import { Category, Filter, Label, Operators, SortingDirection, Taxon } from '../../../api/typings';
+import { Category, Label } from '../../../api/typings';
 import { ImageToolsParams } from './image-tools-params';
 import { CategoriesTab } from 'components/categories/categories-tab/categories-tab';
-import {
-    useTaxons,
-    useLinkTaxonomyByCategoryAndJobId,
-    useAllTaxonomiesByJobId
-} from 'api/hooks/taxons';
-<<<<<<< HEAD
+import { useLinkTaxonomyByCategoryAndJobId } from 'api/hooks/taxons';
 import { RadioGroupItem } from '@epam/uui-components';
-=======
 import { useDocumentCategoriesByJob } from 'api/hooks/categories';
->>>>>>> baefae17
 
 type TaskSidebarProps = {
     onRedirectAfterFinish: () => void;
