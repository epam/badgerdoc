--- conflicted
+++ resolved
@@ -225,12 +225,11 @@
     }`;
     const validationStatus: ValidationPageStatus = isValid ? 'Valid Page' : 'Invalid Page';
 
-<<<<<<< HEAD
     const taxonomy = useLinkTaxonomyByCategoryAndJobId({
         jobId: task?.job.id,
         categoryId: selectedAnnotation?.category!
     });
-=======
+
     const onFinishValidation = async () => {
         await svc.uuiModals.show<TaskValidationValues>((props) => (
             <FinishTaskValidationModal
@@ -247,7 +246,6 @@
         ));
         onRedirectAfterFinish();
     };
->>>>>>> a80db40e
 
     return (
         <div className={`${styles.container} flex-col`}>
