import React, { FC, ReactElement, useEffect, useMemo, useState } from 'react';
import {
    Button,
    FlexRow,
    LabeledInput,
    MultiSwitch,
    NumericInput,
    RadioGroup,
    TabButton,
    Tooltip
} from '@epam/loveship';
import { useGetValidatedPages } from 'api/hooks/tasks';
import { useTaskAnnotatorContext } from 'connectors/task-annotator-connector/task-annotator-context';

import { CategoriesSelectionModeToggle } from 'components/categories/categories-selection-mode-toggle/categories-selection-mode-toggle';
import { useTableAnnotatorContext } from '../../../shared/components/annotator/context/table-annotator-context';
import { TaskSidebarData } from '../task-sidebar-data/task-sidebar-data';
import {
    AnnotationBoundMode,
    AnnotationBoundType,
    AnnotationImageToolType,
    AnnotationLinksBoundType,
    Maybe
} from 'shared';
import { Status } from 'shared/components/status';
import { mapStatusForValidationPage } from 'shared/helpers/map-statuses';
import { ValidationPageStatus } from 'api/typings/tasks';
import { Category, Label } from '../../../api/typings';
import { ImageToolsParams } from './image-tools-params';
import { CategoriesTab } from 'components/categories/categories-tab/categories-tab';
import { useLinkTaxonomyByCategoryAndJobId } from 'api/hooks/taxons';
import { TaskSidebarLabelsLinks } from './task-sidebar-labels-links/task-sidebar-labels-links';
import { NoData } from 'shared/no-data';
import { ReactComponent as MergeIcon } from '@epam/assets/icons/common/editor-table_merge_cells-24.svg';
import { ReactComponent as SplitIcon } from '@epam/assets/icons/common/editor-table_split_cells-24.svg';

import styles from './task-sidebar.module.scss';
import { getCategoryDataAttrs } from 'connectors/task-annotator-connector/task-annotator-utils';

type TaskSidebarProps = {
    jobSettings?: ReactElement;
    viewMode: boolean;
};

const TaskSidebar: FC<TaskSidebarProps> = ({ jobSettings, viewMode }) => {
    const {
        annDataAttrs,
        task,
        job,
        categories,
        fileMetaInfo,
        currentPage,
        validPages,
        invalidPages,
        selectedAnnotation,
        editedPages,
        touchedPages,
        modifiedPages,
        tabValue,
        selectionType,
        isCategoryDataEmpty,
        onValidClick,
        onInvalidClick,
        onCategorySelected,
        onSaveTask,
        onAnnotationTaskFinish,
        onEditClick,
        onClearTouchedPages,
        onClearModifiedPages,
        onAddTouchedPage,
        onCancelClick,
        onSaveEditClick,
        setTabValue,
        onChangeSelectionType,
        onDataAttributesChange,
        onAnnotationEdited,
        tableMode,
        tableCellCategory,
        setTableCellCategory,
        selectedTool,
        onChangeSelectedTool,
        selectedToolParams,
        setSelectedToolParams,
        onLabelsSelected,
        setSelectedLabels,
        selectedLabels,
        latestLabelsId,
        isDocLabelsModified,
        getJobId,
        documentLinks,
        onRelatedDocClick,
        selectedRelatedDoc,
        documentLinksChanged,
        onFinishSplitValidation,
        allValidated,
        annotationSaved,
        onFinishValidation,
        notProcessedPages
    } = useTaskAnnotatorContext();
    const {
        tableModeColumns,
        tableModeRows,
        setTableModeRows,
        setTableModeColumns,
        setIsCellMode,
        cellsSelected,
        onMergeCellsClicked,
        selectedCellsCanBeMerged,
        onSplitCellsClicked,
        selectedCellsCanBeSplitted
    } = useTableAnnotatorContext();
    const isValidation = task?.is_validation;
    const isAnnotatable = task?.status === 'In Progress' || task?.status === 'Ready';
    const isValid = validPages.includes(currentPage);
    const isInvalid = invalidPages.includes(currentPage);
    const editPage = editedPages.includes(currentPage);
    const splitValidation = isValidation && job?.validation_type === 'extensive_coverage';

    const isValidationDisabled = !currentPage && !isAnnotatable && !splitValidation;

    const [boundModeSwitch, setBoundModeSwitch] = useState<AnnotationBoundMode>('box');
    const [tableModeValues, setTableModeValues] = useState<string>('');

    const { refetch } = useGetValidatedPages(
        { taskId: task?.id, taskType: task?.is_validation },
        {}
    );

    const getFirstCategory = (boundMode: AnnotationBoundMode): Maybe<Category[]> => {
        return categories?.filter((el) => el.type === boundMode);
    };

    useEffect(() => {
        let newSelectionType:
            | AnnotationBoundType
            | AnnotationImageToolType
            | AnnotationLinksBoundType;
        switch (boundModeSwitch) {
            case 'box':
                newSelectionType = 'box';
                break;
            case 'link':
                newSelectionType = 'Chain';
                break;
            case 'segmentation':
                newSelectionType = 'polygon';
                onChangeSelectedTool('pen');

                break;
            default:
                newSelectionType = 'free-box';
        }
        const cats = getFirstCategory(boundModeSwitch);
        if (cats) {
            onCategorySelected(cats[0] as Category);
        }
        onChangeSelectionType(newSelectionType);
    }, [boundModeSwitch]);

    useEffect(() => {
        if (tableMode) setTabValue('Data');
    }, [tableMode]);

    const isSaveButtonDisabled = useMemo(() => {
        if (isDocLabelsModified || documentLinksChanged) return false;
        return (
            (isValidation && !splitValidation && touchedPages.length === 0) ||
            ((!isValidation || splitValidation) && modifiedPages.length === 0) ||
            !isAnnotatable ||
            annotationSaved
        );
    }, [
        validPages,
        invalidPages,
        touchedPages,
        modifiedPages,
        editedPages,
        isDocLabelsModified,
        documentLinksChanged,
        annotationSaved
    ]);

    useEffect(() => {
        if (tableModeValues === 'cells') setIsCellMode(true);
        else setIsCellMode(false);
    }, [tableModeValues]);

    const SaveButton = (
        <div className="flex flex-center">
            <div
                className={
                    isSaveButtonDisabled
                        ? styles['hot-key-container-disabled']
                        : styles['hot-key-container']
                }
            >
                Ctrl + S
            </div>
            <span className={styles['custom-button']}>SAVE DRAFT</span>
        </div>
    );

    const validationStyle = `${styles['validation-color']} flex flex-center ${
        isValid ? styles.validColor : styles.invalidColor
    }`;
    const validationStatus: ValidationPageStatus = isValid ? 'Valid Page' : 'Invalid Page';

    const jobId = useMemo(() => getJobId(), [getJobId]);

    useEffect(() => {
        if (categories) {
            const latestLabels: Label[] = categories
                .filter((category) => latestLabelsId?.includes(category.id))
                .map((category) => {
                    return { name: category.name, id: category.id };
                });
            setSelectedLabels(latestLabels);
        }
    }, [categories, latestLabelsId]);

<<<<<<< HEAD
    const taxonomy = useLinkTaxonomyByCategoryAndJobId({
        jobId,
        categoryId: selectedAnnotation?.category!
    });
=======
    const dataAttrsWithTaxonomy = useMemo(() => {
        if (!selectedAnnotation || !categories) return;
        return getCategoryDataAttrs(selectedAnnotation?.category, categories).filter(
            (dataAttr) => dataAttr.type === 'taxonomy'
        );
    }, [selectedAnnotation, categories]);

    const { data: taxonomy } = useLinkTaxonomyByCategoryAndJobId(
        {
            jobId,
            categoryId: selectedAnnotation?.category!
        },
        { enabled: !!dataAttrsWithTaxonomy }
    );
>>>>>>> b862cbd1

    const cellsItems: {
        id: string;
        name: string;
        renderLabel: (el: any) => React.ReactNode;
        renderName: () => React.ReactNode;
    }[] = useMemo(
        () =>
            categories
                ?.filter((el) => el.parent === 'table')
                .map((el) => ({
                    id: el.name,
                    name: el.name,
                    renderLabel: (el: any) => (
                        <span
                            style={{
                                color: el.metadata?.color
                            }}
                        >
                            {el.name}
                        </span>
                    ),
                    // eslint-disable-next-line react/display-name
                    renderName: () => (
                        <span
                            style={{
                                color: el.metadata?.color
                            }}
                        >
                            {el.name}
                        </span>
                    )
                })) || [],
        [categories]
    );

    const tabs = ['Categories', 'Data', 'Information', 'Document'];

    const renderTab = (tabName: string) => (
        <TabButton
            caption={tabName}
            isLinkActive={tabValue === tabName}
            onClick={() => setTabValue(tabName)}
            size="36"
        />
    );

    const taskInfoElements = [
        { name: 'Document:', value: `${fileMetaInfo.name}` },
        { name: 'TaskId:', value: `${task?.id}` },
        { name: 'Pages:', value: `${task?.pages.join(', ')}` },
        { name: 'Job Name:', value: `${task?.job.name}` },
        { name: 'Deadline:', value: `${task?.deadline ?? ''}` },
        { name: 'Status:', value: `${task?.status}` }
    ];
    const taskInfo = (
        <>
            {taskInfoElements.map((el) => (
                <div className={styles['metadata-item']} key={el.name}>
                    <span className={styles['metadata-item__name']}>{el.name}</span>
                    <span className={styles['metadata-item__value']}>{el.value}</span>
                </div>
            ))}
        </>
    );

    const docInfoElements = [
        { name: 'Document ID:', value: `${fileMetaInfo.id}` },
        { name: 'Pages:', value: `${fileMetaInfo.pages}` },
        { name: 'Time:', value: `${fileMetaInfo.lastModified?.toString()}` }
    ];
    const docInfo = (
        <>
            {jobSettings}
            {docInfoElements.map((el) => (
                <div className={styles['metadata-item']} key={el.name}>
                    <span className={styles['metadata-item__name']}>{el.name}</span>
                    <span className={styles['metadata-item__value']}>{el.value}</span>
                </div>
            ))}
        </>
    );

    const handleSave = async () => {
        await onSaveTask();
        onClearTouchedPages();
        onClearModifiedPages();
        refetch();
    };

    const handleSaveEdits = async () => {
        onAddTouchedPage();
        await onSaveEditClick();
        refetch();
    };

    return (
        <div className={`${styles.container} flex-col`}>
            <div className={`${styles.main} flex-col`}>
                <FlexRow borderBottom="night50" background="none" cx="justify-center">
                    {tabs.map((tab) => renderTab(tab))}
                </FlexRow>
                <div className={`${styles.tabs} flex-col flex-cell`}>
                    {!splitValidation && (isValid || isInvalid) ? (
                        <div className={validationStyle}>
                            <Status
                                statusTitle={mapStatusForValidationPage(validationStatus).title}
                                color={mapStatusForValidationPage(validationStatus).color}
                            />
                        </div>
                    ) : null}
                    {tabValue === 'Categories' && (
                        <>
                            <CategoriesTab
                                boundModeSwitch={boundModeSwitch}
                                setBoundModeSwitch={setBoundModeSwitch}
                            />
                            {boundModeSwitch === 'segmentation' && (
                                <ImageToolsParams
                                    onChangeToolParams={(e) => {
                                        setSelectedToolParams({
                                            type: selectedToolParams.type,
                                            values: e
                                        });
                                    }}
                                    selectedTool={selectedTool}
                                    toolParams={selectedToolParams}
                                />
                            )}
                            {!viewMode && (
                                <CategoriesSelectionModeToggle
                                    selectionType={selectionType}
                                    onChangeSelectionType={onChangeSelectionType}
                                    selectionMode={boundModeSwitch}
                                    fileMetaInfo={fileMetaInfo}
                                    selectedTool={selectedTool}
                                    onChangeSelectedTool={onChangeSelectedTool}
                                    isDisabled={!isAnnotatable}
                                />
                            )}
                        </>
                    )}
                    {tabValue === 'Data' && tableMode && (
                        <>
                            <div className={styles.multiswitch}>
                                <MultiSwitch
                                    items={[
                                        { id: 'lines', caption: 'Lines' },
                                        { id: 'cells', caption: 'Cells' }
                                    ]}
                                    value={tableModeValues}
                                    onValueChange={setTableModeValues}
                                />
                            </div>

                            {tableModeValues === 'lines' && (
                                <div className={styles.tableParams}>
                                    <LabeledInput label="Columns">
                                        <NumericInput
                                            value={tableModeColumns}
                                            onValueChange={setTableModeColumns}
                                            min={1}
                                            max={10}
                                        />
                                    </LabeledInput>
                                    <span>X</span>
                                    <LabeledInput label="Rows">
                                        <NumericInput
                                            value={tableModeRows}
                                            onValueChange={setTableModeRows}
                                            min={1}
                                            max={10}
                                        />
                                    </LabeledInput>
                                </div>
                            )}
                            {tableModeValues === 'cells' && (
                                <div>
                                    <div className={styles.mergeButton}>
                                        <RadioGroup
                                            items={cellsItems}
                                            value={tableCellCategory}
                                            onValueChange={setTableCellCategory}
                                            direction="vertical"
                                            isDisabled={
                                                !(cellsSelected && selectedCellsCanBeMerged)
                                            }
                                        />
                                    </div>
                                    <div className={styles.mergeButton}>
                                        <Button
                                            color={'sky'}
                                            caption={'Merge'}
                                            icon={MergeIcon}
                                            isDisabled={
                                                !(cellsSelected && selectedCellsCanBeMerged)
                                            }
                                            fill={'none'}
                                            onClick={() => onMergeCellsClicked(true)}
                                        />
                                    </div>
                                    {cellsSelected && selectedCellsCanBeSplitted && (
                                        <div className={styles.mergeButton}>
                                            <Button
                                                color={'sky'}
                                                caption={'Split'}
                                                icon={SplitIcon}
                                                fill={'none'}
                                                onClick={() => onSplitCellsClicked(true)}
                                            />
                                        </div>
                                    )}
                                </div>
                            )}
                        </>
                    )}
                    {tabValue === 'Data' && !tableMode && (
                        <TaskSidebarData
                            annDataAttrs={annDataAttrs}
                            selectedAnnotation={selectedAnnotation}
                            isCategoryDataEmpty={isCategoryDataEmpty}
                            onDataAttributesChange={onDataAttributesChange}
                            viewMode={viewMode}
                            onAnnotationEdited={onAnnotationEdited}
                            currentPage={currentPage}
                            taxonomyId={(taxonomy || [])[0]?.id}
                        />
                    )}
                    {tabValue === 'Information' && (
                        <div className={styles.information}>{task ? taskInfo : docInfo}</div>
                    )}
                    {tabValue === 'Document' && categories !== undefined && (
                        <TaskSidebarLabelsLinks
                            viewMode={viewMode}
                            jobId={jobId}
                            onLabelsSelected={onLabelsSelected}
                            selectedLabels={selectedLabels ?? []}
                            documentLinks={documentLinks}
                            onRelatedDocClick={onRelatedDocClick}
                            selectedRelatedDoc={selectedRelatedDoc}
                        />
                    )}
                    {tabValue === 'Document' && categories === undefined && (
                        <NoData title="There are no categories" />
                    )}

                    {isValidation && !splitValidation && (
                        <div className="flex justify-around">
                            {!editPage && (
                                <Button
                                    key={`valid${currentPage}`}
                                    cx={styles.validation}
                                    caption="Valid"
                                    fill={isValid ? undefined : 'none'}
                                    color="grass"
                                    onClick={
                                        isValid
                                            ? undefined
                                            : () => {
                                                  onValidClick();
                                                  onAddTouchedPage();
                                              }
                                    }
                                    isDisabled={isValidationDisabled}
                                />
                            )}
                            {!isInvalid && !editPage && (
                                <Button
                                    key={`invalid${currentPage}`}
                                    cx={styles.validation}
                                    caption="Invalid"
                                    fill={isInvalid ? undefined : 'none'}
                                    color="fire"
                                    onClick={
                                        isInvalid
                                            ? undefined
                                            : () => {
                                                  onInvalidClick();
                                                  onAddTouchedPage();
                                              }
                                    }
                                    isDisabled={isValidationDisabled}
                                />
                            )}
                            {!annotationSaved && editPage && (
                                <Button
                                    cx={styles.validation}
                                    caption="CANCEL"
                                    fill="none"
                                    color="sky"
                                    onClick={onCancelClick}
                                    isDisabled={isValidationDisabled}
                                />
                            )}
                            {!editPage && isInvalid && (
                                <Button
                                    cx={styles.validation}
                                    caption="EDIT"
                                    fill="none"
                                    color="sky"
                                    onClick={onEditClick}
                                    isDisabled={isValidationDisabled}
                                />
                            )}
                            {!annotationSaved && editPage && (
                                <Button
                                    cx={styles.validation}
                                    caption="SAVE EDITS"
                                    fill="none"
                                    color="sky"
                                    onClick={handleSaveEdits}
                                    isDisabled={isValidationDisabled}
                                />
                            )}
                        </div>
                    )}
                </div>
            </div>
            {task && ( // todo: add "EDIT ANNOTATION" button here if no task
                <Tooltip
                    content={
                        isSaveButtonDisabled ? 'Please modify annotation to enable save button' : ''
                    }
                >
                    <Button
                        caption={SaveButton}
                        fill="white"
                        onClick={handleSave}
                        cx={styles.button}
                        isDisabled={isSaveButtonDisabled}
                    />
                </Tooltip>
            )}
            {isValidation && (
                <Tooltip
                    content={
                        allValidated && !splitValidation
                            ? ''
                            : 'Please validate all page to finish task. Remaining pages: ' +
                              notProcessedPages?.join(', ')
                    }
                >
                    <Button
                        cx={styles['button-finish']}
                        caption={'FINISH VALIDATION'}
                        isDisabled={
                            (!allValidated && !touchedPages.length && !editedPages.length) ||
                            !isAnnotatable
                        }
                        captionCX
                        onClick={splitValidation ? onFinishSplitValidation : onFinishValidation}
                    />
                </Tooltip>
            )}
            {!viewMode && !isValidation && (
                <Button
                    cx={styles['button-finish']}
                    caption={'FINISH LABELING'}
                    onClick={onAnnotationTaskFinish}
                    isDisabled={!isAnnotatable}
                />
            )}
        </div>
    );
};

export default TaskSidebar;<|MERGE_RESOLUTION|>--- conflicted
+++ resolved
@@ -218,12 +218,6 @@
         }
     }, [categories, latestLabelsId]);
 
-<<<<<<< HEAD
-    const taxonomy = useLinkTaxonomyByCategoryAndJobId({
-        jobId,
-        categoryId: selectedAnnotation?.category!
-    });
-=======
     const dataAttrsWithTaxonomy = useMemo(() => {
         if (!selectedAnnotation || !categories) return;
         return getCategoryDataAttrs(selectedAnnotation?.category, categories).filter(
@@ -238,7 +232,6 @@
         },
         { enabled: !!dataAttrsWithTaxonomy }
     );
->>>>>>> b862cbd1
 
     const cellsItems: {
         id: string;
