--- conflicted
+++ resolved
@@ -9,16 +9,6 @@
 const DEFAULT_ERROR_MESSAGE = 'Error occurred';
 
 export const getError = (error: any) => {
-<<<<<<< HEAD
-    const apiCallError = error as ApiCallError;
-    let errorMessage = 'Error occurred';
-
-    if (apiCallError.call?.responseData) {
-        const responseData = error.call.responseData as any;
-        errorMessage = responseData.errorMessage || responseData?.detail;
-    } else if (error.details.detail) {
-        errorMessage = error.details.detail;
-=======
     try {
         const apiCallError = error as ApiCallError;
         let errorMessage = DEFAULT_ERROR_MESSAGE;
@@ -46,7 +36,6 @@
         console.error('Something went wrong', e);
 
         return DEFAULT_ERROR_MESSAGE;
->>>>>>> a80db40e
     }
 };
 
