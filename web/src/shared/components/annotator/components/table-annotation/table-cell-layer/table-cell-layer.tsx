import noop from 'lodash/noop';
import React, { RefObject } from 'react';
import { Annotation, Bound, Maybe } from '../../../typings';
<<<<<<< HEAD
import { TextLabel } from '../../text-label';
=======
>>>>>>> ec9e11b3
import { Category } from '../../../../../../api/typings';
import { useTaskAnnotatorContext } from 'connectors/task-annotator-connector/task-annotator-context';
import styles from './table-cell-layer.module.scss';

type TableCellProps = {
    label?: string;
    color?: string;
    tableColor?: string;
    bound: Bound;
    cell: Annotation;
    tableBound: Bound;
    isSelected?: boolean;
    isEditable?: boolean;
    annotationRef?: RefObject<HTMLDivElement>;
    onClick?: React.MouseEventHandler<HTMLDivElement>;
    onDoubleClick?: React.MouseEventHandler<HTMLDivElement>;
    onContextMenu?: React.MouseEventHandler<HTMLDivElement>;
    onCloseIconClick?: React.MouseEventHandler<HTMLDivElement>;
    scale: number;
    category: Maybe<string | number>;
    categories: Maybe<Category[]>;
};

export const TableCell = ({
    label = '',
    color = 'black',
    tableColor,
    cell,
    bound,
    tableBound,
    isSelected,
    isEditable,
    annotationRef,
    onClick = noop,
    onDoubleClick = noop,
    onContextMenu = noop,
    onCloseIconClick = noop,
    category,
    categories
}: TableCellProps) => {
    const { x, y, width, height } = bound;
    const { setCurrentCell, setTabValue } = useTaskAnnotatorContext();

    const annStyle = {
        position: 'absolute' as 'absolute',
        left: x - tableBound.x,
        top: y - tableBound.y,
        width: x + width,
        height: y + height,
        //border: `2px ${color} solid`,
        color: category === 'te-cell' ? '#1940FF' : '#FF1c60', //TODO: TEST
        zIndex: isSelected ? 10 : 1,
        background: category === 'header_cell' ? tableColor : 'transparent',
        opacity: 0.2
    };

    const handleCellClick = (e: any) => {
        const cellId = e.target.getAttribute('data-id');
        const cellText = e.target.getAttribute('data-text');
        setCurrentCell({
            id: Number(cellId),
            text: cellText
        });
        setTabValue('Data');
    };

    return (
        <div
            role="none"
            onClick={onClick}
            onDoubleClick={onDoubleClick}
            onContextMenu={onContextMenu}
            className="table-cell"
            style={annStyle}
            ref={annotationRef}
        >
            <div
                role="button"
                onClick={handleCellClick}
                onKeyPress={handleCellClick}
                tabIndex={0}
                style={{
                    width: x + width,
                    height: y + height,
                    opacity: 0,
                    cursor: 'pointer'
                }}
                data-id={cell.id}
                data-text={cell.text}
            ></div>
        </div>
    );
};

export const TableCellLayer = ({
    table,
    cells,
    // todo: consider removal scale param
    // eslint-disable-next-line @typescript-eslint/no-unused-vars
    scale,
    categories,
    tableColor
}: {
    table: Annotation;
    cells: Maybe<Annotation[]>;
    scale: number;
    categories: Maybe<Category[]>;
    tableColor?: string;
}) => {
    return cells ? (
        <>
            {cells.map((el) => (
                <TableCell
                    key={el.id}
                    cell={el}
                    bound={el.bound}
                    tableBound={table.bound}
                    color={el.color}
                    tableColor={tableColor}
                    scale={scale}
                    category={el.category}
                    categories={categories}
                />
            ))}
        </>
    ) : (
        <></>
    );
};<|MERGE_RESOLUTION|>--- conflicted
+++ resolved
@@ -1,13 +1,8 @@
 import noop from 'lodash/noop';
 import React, { RefObject } from 'react';
 import { Annotation, Bound, Maybe } from '../../../typings';
-<<<<<<< HEAD
-import { TextLabel } from '../../text-label';
-=======
->>>>>>> ec9e11b3
 import { Category } from '../../../../../../api/typings';
 import { useTaskAnnotatorContext } from 'connectors/task-annotator-connector/task-annotator-context';
-import styles from './table-cell-layer.module.scss';
 
 type TableCellProps = {
     label?: string;
