import { DependencyList, useCallback, useMemo } from 'react';
import {
    Category,
    CategoryDataAttributeWithLabel,
    CategoryDataAttributeWithValue,
    PageInfo,
    Taxon
} from 'api/typings';
import { mapAnnotationFromApi } from 'connectors/task-annotator-connector/task-annotator-utils';
import { Annotation, AnnotationLabel, PageToken } from 'shared';

interface AnnotationsMapperValue {
    getAnnotationLabels: (
        pageKey: string,
        annotation: Annotation,
        category?: Category
    ) => AnnotationLabel[];
    mapAnnotationPagesFromApi: <PageType extends PageInfo>(
        getPageKey: (page: PageType) => string,
        annotationsPages: PageType[],
        categories?: Category[]
    ) => Record<string, Annotation[]>;
}

const getTopRightToken = (tokens?: PageToken[]) => {
    let topRightToken: PageToken | null = null;
    if (!tokens) return;
    for (const token of tokens) {
        if (
            !topRightToken ||
            (token.x + token.width >= topRightToken.x + topRightToken.width &&
                token.y <= topRightToken.y)
        ) {
            topRightToken = token;
        }
    }
    return topRightToken;
};

const getTokenKey = (pageKey: string, token: PageToken) =>
    `${pageKey}_${token.text}_${token.x}_${token.y}`;

export default function useAnnotationsMapper(
    taxonLabels: Map<string, Taxon>,
    deps: DependencyList
): AnnotationsMapperValue {
    const tokenLabelsMap = useMemo(() => new Map<string, AnnotationLabel[]>(), deps);

    const getAnnotationLabels = useCallback(
        (pageKey: string, annotation: Annotation, category?: Category): AnnotationLabel[] => {
            if (annotation.boundType !== 'text') {
                return [];
            }
            const dataAttr: CategoryDataAttributeWithLabel = annotation.data?.dataAttributes
                ? annotation.data?.dataAttributes.find(
                      (attr: CategoryDataAttributeWithValue) => attr.type === 'taxonomy'
                  )
                : null;

            const label = {
                annotationId: annotation.id,
                label: dataAttr && dataAttr.value ? annotation.label : category?.name,
                color: category?.metadata?.color
            };
            const topRightToken: PageToken | null | undefined = getTopRightToken(
                annotation?.tokens
            );
            if (!topRightToken) {
                return [label];
            }
            const tokenKey: string = getTokenKey(pageKey, topRightToken);
            const labels: AnnotationLabel[] = tokenLabelsMap.get(tokenKey) ?? [];
            labels.push(label);
            tokenLabelsMap.set(tokenKey, labels);

            return labels;
        },
        [tokenLabelsMap]
    );

    const mapAnnotationPagesFromApi = useCallback(
        <PageType extends PageInfo>(
            getPageKey: (page: PageType) => string,
            annotationsPages: PageType[],
            categories?: Category[]
        ): Record<string, Annotation[]> => {
            const result: Record<string, Annotation[]> = {};
            annotationsPages.forEach((page) => {
                const pageKey = getPageKey(page);
                const pageAnnotations = page.objs.map((obj) => {
                    const category = categories?.find((category) => category.id == obj.category);
<<<<<<< HEAD
                    const annotation = mapAnnotationFromApi(obj, category, taxonLabels);

=======
                    const annotation = mapAnnotationFromApi(
                        obj,
                        page.page_num,
                        category,
                        taxonLabels
                    );
>>>>>>> 40e5ba69
                    return {
                        ...annotation,
                        categoryName: category?.name,
                        labels: getAnnotationLabels(pageKey, annotation, category),
                        pageNum: page.page_num
                    };
                });

                /* Merge cells into tables */
                for (let annotation of pageAnnotations) {
                    if (annotation.boundType !== 'table') continue;
                    const relatedCells = pageAnnotations.filter(
                        (el) =>
                            (annotation.children as number[])?.includes(el.id as number) &&
                            el.boundType === 'table_cell'
                    );
                    annotation.tableCells = relatedCells;
                }

                const filteredAnnotations = pageAnnotations.filter(
                    (el) => el.boundType !== 'table_cell'
                );
                result[pageKey] = [...(result[pageKey] ?? []), ...filteredAnnotations];
            });

            return result;
        },
        [getAnnotationLabels]
    );

    return useMemo(
        () => ({
            getAnnotationLabels,
            mapAnnotationPagesFromApi
        }),
        [getAnnotationLabels, mapAnnotationPagesFromApi]
    );
}<|MERGE_RESOLUTION|>--- conflicted
+++ resolved
@@ -89,17 +89,12 @@
                 const pageKey = getPageKey(page);
                 const pageAnnotations = page.objs.map((obj) => {
                     const category = categories?.find((category) => category.id == obj.category);
-<<<<<<< HEAD
-                    const annotation = mapAnnotationFromApi(obj, category, taxonLabels);
-
-=======
                     const annotation = mapAnnotationFromApi(
                         obj,
                         page.page_num,
                         category,
                         taxonLabels
                     );
->>>>>>> 40e5ba69
                     return {
                         ...annotation,
                         categoryName: category?.name,
