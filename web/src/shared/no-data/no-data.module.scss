--- conflicted
+++ resolved
@@ -4,12 +4,7 @@
   align-items: center;
 
   img {
-<<<<<<< HEAD
     height: 131px;
-    margin: auto;
-=======
-    width: calc(100% / 2);
     margin: 10px auto;
->>>>>>> bbcfbac2
   }
 }