--- conflicted
+++ resolved
@@ -20,17 +20,13 @@
 pyjwt = "^2.6.0"
 
 [tool.poetry.group.dev.dependencies]
+isort = "^5.12.0"
 pytest = "^6.2.5"
 pre-commit = "^2.15.0"
 pytest-asyncio = "^0.15.1"
 
-<<<<<<< HEAD
 [tool.poetry.scripts]
 badgerdoc = "users.main:cli_handler"
-=======
-[tool.poetry.group.dev.dependencies]
-isort = "^5.12.0"
->>>>>>> f4e481d3
 
 [build-system]
 requires = ["poetry-core"]
