from datetime import datetime
from typing import Callable

from sqlalchemy import (
    BOOLEAN,
    INTEGER,
    TIMESTAMP,
    VARCHAR,
    CheckConstraint,
    Column,
    DateTime,
    ForeignKey,
    ForeignKeyConstraint,
    Index,
    PrimaryKeyConstraint,
    Table,
    func,
)
from sqlalchemy.dialects.postgresql import ARRAY, ENUM, JSON, JSONB, UUID
from sqlalchemy.orm import relationship, validates
from sqlalchemy_utils import Ltree, LtreeType

from app.database import Base
from app.errors import CheckFieldError
from app.schemas import (
    DEFAULT_LOAD,
    AnnotationStatisticsEventEnumSchema,
    CategoryTypeSchema,
    FileStatusEnumSchema,
    JobStatusEnumSchema,
    JobTypeEnumSchema,
    TaskStatusEnumSchema,
    ValidationSchema,
)

association_job_annotator = Table(
    "association_job_annotator",
    Base.metadata,
    Column(
        "user_id",
        ForeignKey("users.user_id", ondelete="cascade"),
        primary_key=True,
    ),
    Column(
        "job_id",
        ForeignKey("jobs.job_id", ondelete="cascade"),
        primary_key=True,
    ),
)
association_job_validator = Table(
    "association_job_validator",
    Base.metadata,
    Column(
        "user_id",
        ForeignKey("users.user_id", ondelete="cascade"),
        primary_key=True,
    ),
    Column(
        "job_id",
        ForeignKey("jobs.job_id", ondelete="cascade"),
        primary_key=True,
    ),
)
association_job_owner = Table(
    "association_job_owner",
    Base.metadata,
    Column(
        "user_id",
        ForeignKey("users.user_id", ondelete="cascade"),
        primary_key=True,
    ),
    Column(
        "job_id",
        ForeignKey("jobs.job_id", ondelete="cascade"),
        primary_key=True,
    ),
)
association_job_category = Table(
    "association_jobs_categories",
    Base.metadata,
    Column("category_id", ForeignKey("categories.id"), primary_key=True),
    Column("job_id", ForeignKey("jobs.job_id"), primary_key=True),
)


class AnnotatedDoc(Base):
    __tablename__ = "annotated_docs"

    revision = Column(VARCHAR, primary_key=True)
    file_id = Column(INTEGER, primary_key=True)
    job_id = Column(INTEGER, primary_key=True)
    user = Column(
        UUID(as_uuid=True), ForeignKey("users.user_id", ondelete="SET NULL")
    )
    pipeline = Column(INTEGER)
    date = Column(TIMESTAMP, server_default=func.now(), nullable=False)
    pages = Column(JSON, nullable=False, server_default="{}")
    failed_validation_pages = Column(
        ARRAY(INTEGER), nullable=False, server_default="{}"
    )
    validated = Column(ARRAY(INTEGER), nullable=False, server_default="{}")
    tenant = Column(VARCHAR, nullable=False)
    task_id = Column(INTEGER, ForeignKey("tasks.id", ondelete="SET NULL"))
    categories = Column(ARRAY(VARCHAR), nullable=False, server_default="{}")

    tasks = relationship("ManualAnnotationTask", back_populates="docs")
    similar_docs = relationship(
        "AnnotatedDoc",
        secondary="document_links",
        primaryjoin="and_("
        "AnnotatedDoc.revision==DocumentLinks.original_revision,"
        "AnnotatedDoc.file_id==DocumentLinks.original_file_id,"
        "AnnotatedDoc.job_id==DocumentLinks.original_job_id)",
        secondaryjoin="and_("
        "AnnotatedDoc.revision==DocumentLinks.similar_revision,"
        "AnnotatedDoc.file_id==DocumentLinks.similar_file_id,"
        "AnnotatedDoc.job_id==DocumentLinks.similar_job_id)",
    )
    links = relationship(
        "DocumentLinks",
        foreign_keys="[DocumentLinks.original_revision, "
        "DocumentLinks.original_file_id, "
        "DocumentLinks.original_job_id]",
    )

    def __repr__(self) -> str:
        return (
            "<AnnotatedDoc("
            f"revision={self.revision!r}, "
            f"file_id={self.file_id!r}, "
            f"job_id={self.job_id!r})>"
        )


def default_tree(column_name: str) -> Callable[..., Ltree]:
    def default_function(context) -> Ltree:
        path = context.current_parameters.get(column_name)
        if not path or not path.replace("_", "").isalnum():
            raise ValueError(f"{path} is not a valid Ltree path.")
        return Ltree(f"{path}")

    return default_function


def default_tree(column_name: str) -> Callable[..., Ltree]:
    def default_function(context) -> Ltree:
        path = context.current_parameters.get(column_name)
        if not path or not path.replace("_", "").isalnum():
            raise ValueError(f"{path} is not a valid Ltree path.")
        return Ltree(f"{path}")

    return default_function


class Category(Base):
    __tablename__ = "categories"

    id = Column(VARCHAR, primary_key=True)
    tenant = Column(VARCHAR, nullable=True)
    name = Column(VARCHAR, nullable=False)
    parent = Column(
        VARCHAR,
        ForeignKey("categories.id", ondelete="cascade"),
        CheckConstraint("id != parent", name="self_parent_const"),
        nullable=True,
        index=True,
    )
    metadata_ = Column("metadata", JSONB, nullable=True)
    type = Column(ENUM(CategoryTypeSchema), nullable=False)
    editor = Column(VARCHAR, nullable=True)
    data_attributes = Column(ARRAY(JSONB), nullable=True)
    parent_id = relationship(
        "Category",
        remote_side=[id],
    )
    jobs = relationship(
        "Job", secondary=association_job_category, back_populates="categories"
    )
    tree = Column(LtreeType, nullable=True, default=default_tree("id"))
    __table_args__ = (Index("index_tree", tree, postgresql_using="gist"),)

    @validates("id")
    def validate_id(self, key, id_):
        if id_ and not id_.replace("_", "").isalnum():
            raise CheckFieldError("Category id must be alphanumeric.")
        return id_


class User(Base):
    __tablename__ = "users"

    user_id = Column(UUID(as_uuid=True), primary_key=True)
    default_load = Column(INTEGER, nullable=False, default=DEFAULT_LOAD)
    overall_load = Column(
        INTEGER,
        CheckConstraint("overall_load >= 0", name="not_negative_overall_load"),
        nullable=False,
        default=0,
    )
    tasks = relationship("ManualAnnotationTask", back_populates="user")
    job_annotators = relationship(
        "Job", secondary=association_job_annotator, back_populates="annotators"
    )
    job_validators = relationship(
        "Job", secondary=association_job_validator, back_populates="validators"
    )
    job_owners = relationship(
        "Job", secondary=association_job_owner, back_populates="owners"
    )


class Job(Base):
    __tablename__ = "jobs"

    job_id = Column(INTEGER, primary_key=True)
    name = Column(VARCHAR, nullable=True)
    job_type = Column(ENUM(JobTypeEnumSchema), nullable=True)
    is_auto_distribution = Column(BOOLEAN, nullable=False)
    callback_url = Column(VARCHAR, nullable=False)
    deadline = Column(TIMESTAMP)
    tenant = Column(VARCHAR, nullable=False)
    validation_type = Column(
        ENUM(ValidationSchema, name="validation_type"), nullable=False
    )
    status = Column(
        ENUM(JobStatusEnumSchema),
        nullable=False,
        default=JobStatusEnumSchema.pending,
    )
    extensive_coverage = Column(INTEGER, default=1)
    tasks = relationship("ManualAnnotationTask", back_populates="jobs")
    files = relationship("File", back_populates="jobs")
    annotators = relationship(
        "User",
        secondary=association_job_annotator,
        back_populates="job_annotators",
    )
    validators = relationship(
        "User",
        secondary=association_job_validator,
        back_populates="job_validators",
    )
    owners = relationship(
        "User",
        secondary=association_job_owner,
        back_populates="job_owners",
    )

    categories = relationship("Category", secondary=association_job_category)


class File(Base):
    __tablename__ = "files"

    file_id = Column(INTEGER, primary_key=True)
    tenant = Column(VARCHAR, nullable=False)
    job_id = Column(INTEGER, ForeignKey("jobs.job_id"), primary_key=True)
    pages_number = Column(INTEGER, nullable=False)
    distributed_annotating_pages = Column(
        ARRAY(INTEGER),
        nullable=False,
        server_default="{}",
    )
    annotated_pages = Column(
        ARRAY(INTEGER),
        nullable=False,
        server_default="{}",
    )
    distributed_validating_pages = Column(
        ARRAY(INTEGER),
        nullable=False,
        server_default="{}",
    )
    validated_pages = Column(
        ARRAY(INTEGER),
        nullable=False,
        server_default="{}",
    )
    status = Column(
        ENUM(FileStatusEnumSchema, name="file_status"),
        nullable=False,
        default=FileStatusEnumSchema.pending,
    )

    jobs = relationship("Job", back_populates="files")


class ManualAnnotationTask(Base):
    __tablename__ = "tasks"

    id = Column(INTEGER, primary_key=True)
    file_id = Column(INTEGER, nullable=False)
    pages = Column(ARRAY(INTEGER), nullable=False)
    job_id = Column(
        INTEGER, ForeignKey("jobs.job_id", ondelete="cascade"), nullable=False
    )
    user_id = Column(
        UUID(as_uuid=True), ForeignKey("users.user_id"), nullable=False
    )
    is_validation = Column(BOOLEAN, nullable=False)
    status = Column(
        ENUM(TaskStatusEnumSchema),
        nullable=False,
        default=TaskStatusEnumSchema.pending,
    )
    deadline = Column(TIMESTAMP)

    user = relationship("User", back_populates="tasks")
    jobs = relationship("Job", back_populates="tasks")
    docs = relationship("AnnotatedDoc", back_populates="tasks")
    stats = relationship("AnnotationStatistics", back_populates="task")
    agreement_score = relationship(
        "AgreementScore", uselist=False, back_populates="task"
    )


class AnnotationStatistics(Base):
    __tablename__ = "annotation_statistics"
    task_id = Column(
        INTEGER,
        ForeignKey("tasks.id", ondelete="cascade"),
        primary_key=True,
    )
    task = relationship("ManualAnnotationTask", back_populates="stats")
    event_type = Column(
        ENUM(AnnotationStatisticsEventEnumSchema, name="event_type"),
        nullable=False,
        default=AnnotationStatisticsEventEnumSchema.opened,
    )
    created = Column(DateTime(), default=datetime.utcnow)
    updated = Column(DateTime(), onupdate=datetime.utcnow)
    additional_data = Column(JSONB, nullable=True)

    def to_dict(self) -> dict:
        return {
            "task_id": self.task_id,
<<<<<<< HEAD
            "event_date": self.event_date,
=======
>>>>>>> a80db40e
            "event_type": self.event_type,
            "additional_data": self.additional_data,
        }


class AgreementScore(Base):
    __tablename__ = "agreement_score"
    annotator_id = Column(
        UUID(as_uuid=True),
        ForeignKey("users.user_id"),
        nullable=False,
    )
    job_id = Column(
        INTEGER,
        ForeignKey("jobs.job_id", ondelete="cascade"),
        nullable=False,
    )
    task_id = Column(
        INTEGER,
        ForeignKey("tasks.id", ondelete="cascade"),
        primary_key=True,
    )
    task = relationship(
        "ManualAnnotationTask", back_populates="agreement_score"
    )
    agreement_score = Column(JSONB, nullable=False)

    def get_stats(self):
        return {
            "annotator_id": self.annotator_id,
            "task_id": self.task_id,
            "task_status": self.task.status,
            "time_start": self.task.stats.created,
            "time_finish": self.task.stats.updated,
            "agreement_score": self.agreement_score,
<<<<<<< HEAD
        }
=======
        }


class DocumentLinks(Base):
    __tablename__ = "document_links"

    original_revision = Column(VARCHAR)
    original_file_id = Column(INTEGER)
    original_job_id = Column(INTEGER)

    similar_revision = Column(VARCHAR)
    similar_file_id = Column(INTEGER)
    similar_job_id = Column(INTEGER)

    label = Column(
        VARCHAR,
        ForeignKey("categories.id", ondelete="SET NULL"),
        nullable=False,
    )

    __table_args__ = (
        ForeignKeyConstraint(
            (original_revision, original_file_id, original_job_id),
            (AnnotatedDoc.revision, AnnotatedDoc.file_id, AnnotatedDoc.job_id),
            ondelete="cascade",
        ),
        ForeignKeyConstraint(
            (similar_revision, similar_file_id, similar_job_id),
            (AnnotatedDoc.revision, AnnotatedDoc.file_id, AnnotatedDoc.job_id),
            ondelete="cascade",
        ),
        PrimaryKeyConstraint(
            original_revision,
            original_file_id,
            original_job_id,
            similar_revision,
            similar_file_id,
            similar_job_id,
        ),
    )
    original_doc = relationship(
        "AnnotatedDoc",
        foreign_keys=[original_revision, original_file_id, original_job_id],
    )
    similar_doc = relationship(
        "AnnotatedDoc",
        foreign_keys=[similar_revision, similar_file_id, similar_job_id],
    )

    def __repr__(self) -> str:
        return (
            "<DocumentLinks("
            f"original_revision={self.original_revision}, "
            f"original_file_id={self.original_file_id}, "
            f"original_job_id={self.original_job_id}, "
            f"similar_revision={self.similar_revision}, "
            f"similar_file_id={self.similar_file_id}, "
            f"similar_job_id={self.similar_job_id}, "
            f"label={self.label})>"
        )
>>>>>>> a80db40e
<|MERGE_RESOLUTION|>--- conflicted
+++ resolved
@@ -142,16 +142,6 @@
     return default_function
 
 
-def default_tree(column_name: str) -> Callable[..., Ltree]:
-    def default_function(context) -> Ltree:
-        path = context.current_parameters.get(column_name)
-        if not path or not path.replace("_", "").isalnum():
-            raise ValueError(f"{path} is not a valid Ltree path.")
-        return Ltree(f"{path}")
-
-    return default_function
-
-
 class Category(Base):
     __tablename__ = "categories"
 
@@ -334,10 +324,6 @@
     def to_dict(self) -> dict:
         return {
             "task_id": self.task_id,
-<<<<<<< HEAD
-            "event_date": self.event_date,
-=======
->>>>>>> a80db40e
             "event_type": self.event_type,
             "additional_data": self.additional_data,
         }
@@ -373,9 +359,6 @@
             "time_start": self.task.stats.created,
             "time_finish": self.task.stats.updated,
             "agreement_score": self.agreement_score,
-<<<<<<< HEAD
-        }
-=======
         }
 
 
@@ -435,5 +418,4 @@
             f"similar_file_id={self.similar_file_id}, "
             f"similar_job_id={self.similar_job_id}, "
             f"label={self.label})>"
-        )
->>>>>>> a80db40e
+        )