from datetime import datetime
from typing import Callable

from sqlalchemy import (
    BOOLEAN,
    INTEGER,
    TIMESTAMP,
    VARCHAR,
    CheckConstraint,
    Column,
    DateTime,
    ForeignKey,
    Index,
    Table,
    func,
)
from sqlalchemy.dialects.postgresql import ARRAY, ENUM, JSON, JSONB, UUID
from sqlalchemy.orm import relationship, validates
from sqlalchemy_utils import Ltree, LtreeType

from app.database import Base
from app.errors import CheckFieldError
from app.schemas import (
    DEFAULT_LOAD,
    AnnotationStatisticsEventEnumSchema,
    CategoryTypeSchema,
    FileStatusEnumSchema,
    JobStatusEnumSchema,
    JobTypeEnumSchema,
    TaskStatusEnumSchema,
    ValidationSchema,
)

association_job_annotator = Table(
    "association_job_annotator",
    Base.metadata,
    Column(
        "user_id",
        ForeignKey("users.user_id", ondelete="cascade"),
        primary_key=True,
    ),
    Column(
        "job_id",
        ForeignKey("jobs.job_id", ondelete="cascade"),
        primary_key=True,
    ),
)
association_job_validator = Table(
    "association_job_validator",
    Base.metadata,
    Column(
        "user_id",
        ForeignKey("users.user_id", ondelete="cascade"),
        primary_key=True,
    ),
    Column(
        "job_id",
        ForeignKey("jobs.job_id", ondelete="cascade"),
        primary_key=True,
    ),
)
association_job_owner = Table(
    "association_job_owner",
    Base.metadata,
    Column(
        "user_id",
        ForeignKey("users.user_id", ondelete="cascade"),
        primary_key=True,
    ),
    Column(
        "job_id",
        ForeignKey("jobs.job_id", ondelete="cascade"),
        primary_key=True,
    ),
)
association_job_category = Table(
    "association_jobs_categories",
    Base.metadata,
    Column("category_id", ForeignKey("categories.id"), primary_key=True),
    Column("job_id", ForeignKey("jobs.job_id"), primary_key=True),
)


class AnnotatedDoc(Base):
    __tablename__ = "annotated_docs"

    revision = Column(VARCHAR, primary_key=True)
    user = Column(
        UUID(as_uuid=True), ForeignKey("users.user_id", ondelete="SET NULL")
    )
    pipeline = Column(INTEGER)
    date = Column(TIMESTAMP, server_default=func.now(), nullable=False)
    file_id = Column(INTEGER, primary_key=True)
    job_id = Column(INTEGER, primary_key=True)
    pages = Column(JSON, nullable=False, server_default="{}")
    failed_validation_pages = Column(
        ARRAY(INTEGER), nullable=False, server_default="{}"
    )
    validated = Column(ARRAY(INTEGER), nullable=False, server_default="{}")
    tenant = Column(VARCHAR, nullable=False)
    task_id = Column(INTEGER, ForeignKey("tasks.id", ondelete="SET NULL"))

    tasks = relationship("ManualAnnotationTask", back_populates="docs")


def default_tree(column_name: str) -> Callable[..., Ltree]:
    def default_function(context) -> Ltree:
        path = context.current_parameters.get(column_name)
        if not path or not path.replace("_", "").isalnum():
            raise ValueError(f"{path} is not a valid Ltree path.")
        return Ltree(f"{path}")

    return default_function


class Category(Base):
    __tablename__ = "categories"

    id = Column(VARCHAR, primary_key=True)
    tenant = Column(VARCHAR, nullable=True)
    name = Column(VARCHAR, nullable=False)
    parent = Column(
        VARCHAR,
        ForeignKey("categories.id", ondelete="cascade"),
        CheckConstraint("id != parent", name="self_parent_const"),
        nullable=True,
        index=True,
    )
    metadata_ = Column("metadata", JSONB, nullable=True)
    type = Column(ENUM(CategoryTypeSchema), nullable=False)
    editor = Column(VARCHAR, nullable=True)
    data_attributes = Column(ARRAY(JSONB), nullable=True)
    parent_id = relationship(
        "Category",
        remote_side=[id],
    )
    jobs = relationship(
        "Job", secondary=association_job_category, back_populates="categories"
    )
    tree = Column(LtreeType, nullable=True, default=default_tree("id"))
    __table_args__ = (Index("index_tree", tree, postgresql_using="gist"),)

    @validates("id")
    def validate_id(self, key, id_):
        if id_ and not id_.replace("_", "").isalnum():
            raise CheckFieldError("Category id must be alphanumeric.")
        return id_


class User(Base):
    __tablename__ = "users"

    user_id = Column(UUID(as_uuid=True), primary_key=True)
    default_load = Column(INTEGER, nullable=False, default=DEFAULT_LOAD)
    overall_load = Column(
        INTEGER,
        CheckConstraint("overall_load >= 0", name="not_negative_overall_load"),
        nullable=False,
        default=0,
    )
    tasks = relationship("ManualAnnotationTask", back_populates="user")
    job_annotators = relationship(
        "Job", secondary=association_job_annotator, back_populates="annotators"
    )
    job_validators = relationship(
        "Job", secondary=association_job_validator, back_populates="validators"
    )
    job_owners = relationship(
        "Job", secondary=association_job_owner, back_populates="owners"
    )


class Job(Base):
    __tablename__ = "jobs"

    job_id = Column(INTEGER, primary_key=True)
    name = Column(VARCHAR, nullable=True)
    job_type = Column(ENUM(JobTypeEnumSchema), nullable=True)
    is_auto_distribution = Column(BOOLEAN, nullable=False)
    callback_url = Column(VARCHAR, nullable=False)
    deadline = Column(TIMESTAMP)
    tenant = Column(VARCHAR, nullable=False)
    validation_type = Column(
<<<<<<< HEAD
        ENUM(ValidationSchema, name="validation_type"),
        nullable=False
=======
        ENUM(ValidationSchema, name="validation_type"), nullable=False
>>>>>>> 6f4f2b3c
    )
    status = Column(
        ENUM(JobStatusEnumSchema),
        nullable=False,
        default=JobStatusEnumSchema.pending,
    )
    extensive_coverage = Column(INTEGER, default=1)
    tasks = relationship("ManualAnnotationTask", back_populates="jobs")
    files = relationship("File", back_populates="jobs")
    annotators = relationship(
        "User",
        secondary=association_job_annotator,
        back_populates="job_annotators",
    )
    validators = relationship(
        "User",
        secondary=association_job_validator,
        back_populates="job_validators",
    )
    owners = relationship(
        "User",
        secondary=association_job_owner,
        back_populates="job_owners",
    )

    categories = relationship("Category", secondary=association_job_category)


class File(Base):
    __tablename__ = "files"

    file_id = Column(INTEGER, primary_key=True)
    tenant = Column(VARCHAR, nullable=False)
    job_id = Column(INTEGER, ForeignKey("jobs.job_id"), primary_key=True)
    pages_number = Column(INTEGER, nullable=False)
    distributed_annotating_pages = Column(
        ARRAY(INTEGER),
        nullable=False,
        server_default="{}",
    )
    annotated_pages = Column(
        ARRAY(INTEGER),
        nullable=False,
        server_default="{}",
    )
    distributed_validating_pages = Column(
        ARRAY(INTEGER),
        nullable=False,
        server_default="{}",
    )
    validated_pages = Column(
        ARRAY(INTEGER),
        nullable=False,
        server_default="{}",
    )
    status = Column(
        ENUM(FileStatusEnumSchema, name="file_status"),
        nullable=False,
        default=FileStatusEnumSchema.pending,
    )

    jobs = relationship("Job", back_populates="files")


class ManualAnnotationTask(Base):
    __tablename__ = "tasks"

    id = Column(INTEGER, primary_key=True)
    file_id = Column(INTEGER, nullable=False)
    pages = Column(ARRAY(INTEGER), nullable=False)
    job_id = Column(
        INTEGER, ForeignKey("jobs.job_id", ondelete="cascade"), nullable=False
    )
    user_id = Column(
        UUID(as_uuid=True), ForeignKey("users.user_id"), nullable=False
    )
    is_validation = Column(BOOLEAN, nullable=False)
    status = Column(
        ENUM(TaskStatusEnumSchema),
        nullable=False,
        default=TaskStatusEnumSchema.pending,
    )
    deadline = Column(TIMESTAMP)

    user = relationship("User", back_populates="tasks")
    jobs = relationship("Job", back_populates="tasks")
    docs = relationship("AnnotatedDoc", back_populates="tasks")
    stats = relationship("AnnotationStatistics", back_populates="task")
    agreement_score = relationship(
        "AgreementScore", uselist=False, back_populates="task"
    )


class AnnotationStatistics(Base):
    __tablename__ = "annotation_statistics"
    task_id = Column(
        INTEGER,
        ForeignKey("tasks.id", ondelete="cascade"),
        primary_key=True,
    )
    task = relationship("ManualAnnotationTask", back_populates="stats")
    event_type = Column(
        ENUM(AnnotationStatisticsEventEnumSchema, name="event_type"),
        nullable=False,
        default=AnnotationStatisticsEventEnumSchema.opened,
    )
    created = Column(DateTime(), default=datetime.utcnow)
    updated = Column(DateTime(), onupdate=datetime.utcnow)
    additional_data = Column(JSONB, nullable=True)

    def to_dict(self) -> dict:
        return {
            "task_id": self.task_id,
            "event_date": self.event_date,
            "event_type": self.event_type,
            "additional_data": self.additional_data,
        }


class AgreementScore(Base):
    __tablename__ = "agreement_score"
    annotator_id = Column(
        UUID(as_uuid=True),
        ForeignKey("users.user_id"),
        nullable=False,
    )
    job_id = Column(
        INTEGER,
        ForeignKey("jobs.job_id", ondelete="cascade"),
        nullable=False,
    )
    task_id = Column(
        INTEGER,
        ForeignKey("tasks.id", ondelete="cascade"),
        primary_key=True,
    )
    task = relationship(
        "ManualAnnotationTask", back_populates="agreement_score"
    )
    agreement_score = Column(JSONB, nullable=False)

    def get_stats(self):
        return {
            "annotator_id": self.annotator_id,
            "task_id": self.task_id,
            "task_status": self.task.status,
            "time_start": self.task.stats.created,
            "time_finish": self.task.stats.updated,
            "agreement_score": self.agreement_score,
        }<|MERGE_RESOLUTION|>--- conflicted
+++ resolved
@@ -181,12 +181,7 @@
     deadline = Column(TIMESTAMP)
     tenant = Column(VARCHAR, nullable=False)
     validation_type = Column(
-<<<<<<< HEAD
-        ENUM(ValidationSchema, name="validation_type"),
-        nullable=False
-=======
         ENUM(ValidationSchema, name="validation_type"), nullable=False
->>>>>>> 6f4f2b3c
     )
     status = Column(
         ENUM(JobStatusEnumSchema),
