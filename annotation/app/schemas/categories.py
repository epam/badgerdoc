--- conflicted
+++ resolved
@@ -11,26 +11,8 @@
 
 
 class CategoryDataAttributeNames(str, Enum):
-<<<<<<< HEAD
-    taxonomy_id: str = "taxonomy_id"
-    taxonomy_version: Optional[str] = "taxonomy_version"
-
-    @classmethod
-    def validate_schema(cls, schema: dict) -> bool:
-        if not schema:
-            return False
-
-        for attr in schema:
-            if attr not in cls.__members__.keys():
-                return False
-
-        if not schema.get("taxonomy_id"):
-            return False
-        return True
-=======
     taxonomy_id = 'taxonomy_id'
     taxonomy_version = 'taxonomy_version'
->>>>>>> 2eb96c02
 
 
 class CategoryBaseSchema(BaseModel):
