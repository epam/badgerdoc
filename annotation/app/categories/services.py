--- conflicted
+++ resolved
@@ -291,10 +291,7 @@
     uniq_pathes = set()
 
     for cat in categories:
-<<<<<<< HEAD
-=======
         # if we pass root categories it causes exception.
->>>>>>> 53291ed4
         if cat.tree is not None:
             uniq_pathes.add(cat.tree.path)
             uniq_cats = uniq_cats.union({tree.path for tree in cat.tree})
