--- conflicted
+++ resolved
@@ -326,11 +326,9 @@
             {
                 **CategoryORMSchema.from_orm(cat).dict(),
                 "is_leaf": leaves.get(cat.id, False),
-<<<<<<< HEAD
-                "parents": converted_parents.get(cat.tree.path, []),
-=======
-                "parents": parents.get(cat.tree.path, []) if cat.tree else [],
->>>>>>> 6f4f2b3c
+                "parents": converted_parents.get(
+                    cat.tree.path, []
+                ) if cat.tree else [],
             }
         )
         for cat in categories
