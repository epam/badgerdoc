from typing import Any, List

from fastapi import APIRouter, Depends, HTTPException, Path, Response, status
from filter_lib import Page
from sqlalchemy.orm import Session
from sqlalchemy_filters.exceptions import BadFilterFormat

from app.database import get_db
from app.errors import NoSuchCategoryError
from app.filters import CategoryFilter
from app.microservice_communication.search import X_CURRENT_TENANT_HEADER
from app.schemas import (
    BadRequestErrorSchema,
    CategoryBaseSchema,
    CategoryInputSchema,
    CategoryORMSchema,
    CategoryResponseSchema,
    ConnectionErrorSchema,
    NotFoundErrorSchema,
    SubCategoriesOutSchema,
)
from app.tags import CATEGORIES_TAG

from .services import (
    add_category_db,
    delete_category_db,
    fetch_category_db,
    filter_category_db,
    get_random_category_ids,
<<<<<<< HEAD
    insert_category_tree,
    insert_mock_categories,
=======
    insert_mock_categories,
    modify_single_category,
>>>>>>> c0843119
    recursive_subcategory_search,
    response_object_from_db,
    update_category_db,
)

router = APIRouter(
    prefix="/categories",
    tags=[CATEGORIES_TAG],
    responses={500: {"model": ConnectionErrorSchema}},
)


@router.post(
    "",
    status_code=status.HTTP_201_CREATED,
    response_model=CategoryResponseSchema,
    responses={
        400: {"model": BadRequestErrorSchema},
    },
    summary="Save new category and return saved one.",
)
def save_category(
    category: CategoryInputSchema,
    db: Session = Depends(get_db),
    x_current_tenant: str = X_CURRENT_TENANT_HEADER,
) -> CategoryResponseSchema:
    category_db = add_category_db(db, category, x_current_tenant)
    return response_object_from_db(category_db)

# Get by category id, requires children/parents
@router.get(
    "/{category_id}",
    status_code=status.HTTP_200_OK,
    response_model=CategoryResponseSchema,
    responses={
        404: {"model": NotFoundErrorSchema},
    },
    summary="Get category by id.",
)
def fetch_category(
    category_id: str = Path(..., example="1"),
    db: Session = Depends(get_db),
    x_current_tenant: str = X_CURRENT_TENANT_HEADER,
) -> CategoryResponseSchema:
    category_db = fetch_category_db(db, category_id, x_current_tenant)
<<<<<<< HEAD
    category_response = insert_category_tree(db, category_db)
=======
    category = CategoryORMSchema.from_orm(category_db).dict()

    random_ids = get_random_category_ids(db, count=5)
    category_response = CategoryResponseSchema.parse_obj(category)
    category_response = modify_single_category(db, category_response, random_ids)
>>>>>>> c0843119
    return category_response


@router.get(
    "/{category_id}/child",
    status_code=status.HTTP_200_OK,
    response_model=List[SubCategoriesOutSchema],
    responses={
        404: {"model": NotFoundErrorSchema},
    },
    summary="Get list of child categories ids for category with category_id.",
)
def get_child_categories(
    category_id: str = Path(..., example="Table"),
    db: Session = Depends(get_db),
    x_current_tenant: str = X_CURRENT_TENANT_HEADER,
) -> List[SubCategoriesOutSchema]:
    fetch_category_db(db, category_id, x_current_tenant)
    root_category = category_id
    child_categories = recursive_subcategory_search(
        db, category_id, root_category, set()
    )
    response = [
        SubCategoriesOutSchema.parse_obj({"id": child_id})
        for child_id in sorted(child_categories)
    ]
    return response

# Search with params, return paginate obj, each entity requires children/parents
@router.post(
    "/search",
    status_code=status.HTTP_200_OK,
    response_model=Page[CategoryResponseSchema],
    summary="Search categories.",
)
def search_categories(
    request: CategoryFilter,
    db: Session = Depends(get_db),
    x_current_tenant: str = X_CURRENT_TENANT_HEADER,
<<<<<<< HEAD
) -> Page[CategoryResponseSchema]:
=======
) -> Page[List[CategoryResponseSchema]]:
>>>>>>> c0843119
    """
    Searches and returns categories data according to search request parameters
    filters. Supports pagination and ordering.
    """
    try:
        task_response = filter_category_db(db, request, x_current_tenant)
<<<<<<< HEAD
=======
        random_ids = get_random_category_ids(db, 5)

        task_response = insert_mock_categories(db, task_response, random_ids)
>>>>>>> c0843119
    except BadFilterFormat as error:
        raise HTTPException(
            status_code=400,
            detail=f"{error}",
        )
    return task_response


@router.put(
    "/{category_id}",
    status_code=status.HTTP_200_OK,
    response_model=CategoryResponseSchema,
    responses={
        400: {"model": BadRequestErrorSchema},
        404: {"model": NotFoundErrorSchema},
    },
    summary="Update category.",
)
def update_category(
    query: CategoryBaseSchema,
    category_id: str = Path(..., example="1"),
    db: Session = Depends(get_db),
    x_current_tenant: str = X_CURRENT_TENANT_HEADER,
) -> CategoryResponseSchema:
    """
    Updates category by id and returns updated category.
    """
    category_db = update_category_db(
        db, category_id, query.dict(), x_current_tenant
    )
    if not category_db:
        raise NoSuchCategoryError("Cannot update category parameters")
    category = CategoryORMSchema.from_orm(category_db)
    return CategoryResponseSchema.parse_obj(category)


@router.delete(
    "/{category_id}",
    status_code=status.HTTP_204_NO_CONTENT,
    responses={
        404: {"model": NotFoundErrorSchema},
    },
    summary="Delete category by id.",
)
def delete_category(
    category_id: str = Path(..., example="1"),
    db: Session = Depends(get_db),
    x_current_tenant: str = X_CURRENT_TENANT_HEADER,
) -> Response:
    delete_category_db(db, category_id, x_current_tenant)
    return Response(status_code=status.HTTP_204_NO_CONTENT)<|MERGE_RESOLUTION|>--- conflicted
+++ resolved
@@ -27,13 +27,8 @@
     fetch_category_db,
     filter_category_db,
     get_random_category_ids,
-<<<<<<< HEAD
     insert_category_tree,
     insert_mock_categories,
-=======
-    insert_mock_categories,
-    modify_single_category,
->>>>>>> c0843119
     recursive_subcategory_search,
     response_object_from_db,
     update_category_db,
@@ -79,15 +74,7 @@
     x_current_tenant: str = X_CURRENT_TENANT_HEADER,
 ) -> CategoryResponseSchema:
     category_db = fetch_category_db(db, category_id, x_current_tenant)
-<<<<<<< HEAD
     category_response = insert_category_tree(db, category_db)
-=======
-    category = CategoryORMSchema.from_orm(category_db).dict()
-
-    random_ids = get_random_category_ids(db, count=5)
-    category_response = CategoryResponseSchema.parse_obj(category)
-    category_response = modify_single_category(db, category_response, random_ids)
->>>>>>> c0843119
     return category_response
 
 
@@ -127,23 +114,13 @@
     request: CategoryFilter,
     db: Session = Depends(get_db),
     x_current_tenant: str = X_CURRENT_TENANT_HEADER,
-<<<<<<< HEAD
 ) -> Page[CategoryResponseSchema]:
-=======
-) -> Page[List[CategoryResponseSchema]]:
->>>>>>> c0843119
     """
     Searches and returns categories data according to search request parameters
     filters. Supports pagination and ordering.
     """
     try:
         task_response = filter_category_db(db, request, x_current_tenant)
-<<<<<<< HEAD
-=======
-        random_ids = get_random_category_ids(db, 5)
-
-        task_response = insert_mock_categories(db, task_response, random_ids)
->>>>>>> c0843119
     except BadFilterFormat as error:
         raise HTTPException(
             status_code=400,
