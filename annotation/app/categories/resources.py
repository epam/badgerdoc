--- conflicted
+++ resolved
@@ -20,7 +20,7 @@
 )
 from app.tags import CATEGORIES_TAG
 
-from lib.tenants.src import TenantData
+from tenant_dependency import TenantData
 from microservice_communication.taxonomy_communication import link_category_with_taxonomy
 from schemas.categories import CategoryDataAttributeNames
 from app.token_dependency import TOKEN
@@ -58,9 +58,6 @@
     token: TenantData = Depends(TOKEN),
 ) -> CategoryResponseSchema:
     category_db = add_category_db(db, category, x_current_tenant)
-<<<<<<< HEAD
-    return response_object_from_db(category_db)
-=======
     if category_db.data_attributes:
         taxonomy_link_params = {}
         for data_attribute in category.data_attributes:
@@ -82,9 +79,7 @@
                 token=token.token,
                 **taxonomy_link_params,
             )
-    category = CategoryORMSchema.from_orm(category_db).dict()
-    return CategoryResponseSchema.parse_obj(category)
->>>>>>> 78c6b2a7
+    return response_object_from_db(category_db)
 
 
 # Get by category id, requires children/parents
