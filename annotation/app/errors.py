from typing import Union

from botocore.exceptions import BotoCoreError, ClientError
from fastapi.requests import Request
from fastapi.responses import JSONResponse
from requests import RequestException
from sqlalchemy.exc import DBAPIError, SQLAlchemyError

from app import logger as app_logger

logger = app_logger.Logger


class NoSuchRevisionsError(Exception):
    pass


class CheckFieldError(Exception):
    def __init__(self, message: str):
        self.message = message


class EnumValidationError(Exception):
    def __init__(self, message: str):
        self.message = message


class FieldConstraintError(Exception):
    def __init__(self, message: str):
        self.message = message


class ForeignKeyError(Exception):
    def __init__(self, message: str):
        self.message = message


class NoSuchCategoryError(Exception):
    def __init__(self, message: str):
        self.message = message


class WrongJobError(Exception):
    def __init__(self, job_id):
        self.job_id = job_id


class SelfParentError(Exception):
    def __init__(self, message: str):
        self.message = message


class TaxonomyLinkException(Exception):
<<<<<<< HEAD
    def __init__(self, exc_info: str):
        self.exc_info = exc_info


class AgreementScoreServiceException(Exception):
    def __init__(self, exc: str):
        self.exc = exc


=======
    def __init__(self, exc_info: Union[str, RequestException]):
        self.exc_info = exc_info


>>>>>>> dc13daed
def no_such_revisions_error_handler(
    request: Request, exc: NoSuchRevisionsError
):
    return JSONResponse(
        status_code=404,
        content={"detail": "Cannot find such revision(s)."},
    )


def wrong_job_error_handler(request: Request, exc: WrongJobError):
    return JSONResponse(
        status_code=404,
        content={"detail": f"Error: Job with job_id ({exc.job_id}) not found"},
    )


def no_such_category_error_handler(request: Request, exc: NoSuchCategoryError):
    return JSONResponse(
        status_code=404,
        content={"detail": f"{exc.message}. Check your request arguments."},
    )


def category_unique_field_error_handler(
    request: Request, exc: CheckFieldError
):
    return JSONResponse(
        status_code=400,
        content={"detail": f"Field constraint error. {exc.message}"},
    )


def category_foreign_key_error_handler(request: Request, exc: ForeignKeyError):
    return JSONResponse(
        status_code=500,
        content={"detail": f"Foreign key error. {exc.message}"},
    )


def db_sa_error_handler(request: Request, exc: SQLAlchemyError):
    return JSONResponse(
        status_code=500,
        content={"detail": f"Error: connection error ({exc})"},
    )


def db_dbapi_error_handler(request: Request, exc: DBAPIError):
    return JSONResponse(
        status_code=500,
        content={"detail": f"Error: connection error ({exc})"},
    )


def db_s3_error_handler(request: Request, exc: BotoCoreError):
    return JSONResponse(
        status_code=500,
        content={"detail": f"Error: connection error ({exc})"},
    )


def minio_no_such_bucket_error_handler(request: Request, exc: ClientError):
    return JSONResponse(
        status_code=500,
        content={"detail": "Error: No such bucket."},
    )


def field_constraint_error_handler(
    request: Request, exc: FieldConstraintError
):
    return JSONResponse(
        status_code=400,
        content={"detail": f"Error: {exc.message}"},
    )


def enum_validation_error_handler(request: Request, exc: EnumValidationError):
    return JSONResponse(
        status_code=422,
        content={"detail": f"Error: ({exc.message})."},
    )


def category_parent_child_error_handler(
    request: Request, exc: SelfParentError
):
    return JSONResponse(
        status_code=400,
        content={"detail": f"Self parent error. {exc.message}"},
    )


def taxonomy_link_error_handler(request: Request, exc: TaxonomyLinkException):
    return JSONResponse(
        status_code=400,
        content={"detail": f"Taxonomy link error. {exc.exc_info}"},
<<<<<<< HEAD
    )


def debug_exception_handler(request: Request, exc: Exception):
    logger.exception(exc)
    return JSONResponse(
        status_code=500, content={"detail": f"Internal server error. {exc}"}
    )


def agreement_score_service_error_handler(
    request: Request, exc: AgreementScoreServiceException
):
    return JSONResponse(
        status_code=400,
        content={"detail": f"Agreement score service error. {exc.exc_info}"},
=======
>>>>>>> dc13daed
    )<|MERGE_RESOLUTION|>--- conflicted
+++ resolved
@@ -50,23 +50,6 @@
         self.message = message
 
 
-class TaxonomyLinkException(Exception):
-<<<<<<< HEAD
-    def __init__(self, exc_info: str):
-        self.exc_info = exc_info
-
-
-class AgreementScoreServiceException(Exception):
-    def __init__(self, exc: str):
-        self.exc = exc
-
-
-=======
-    def __init__(self, exc_info: Union[str, RequestException]):
-        self.exc_info = exc_info
-
-
->>>>>>> dc13daed
 def no_such_revisions_error_handler(
     request: Request, exc: NoSuchRevisionsError
 ):
@@ -163,7 +146,6 @@
     return JSONResponse(
         status_code=400,
         content={"detail": f"Taxonomy link error. {exc.exc_info}"},
-<<<<<<< HEAD
     )
 
 
@@ -180,6 +162,4 @@
     return JSONResponse(
         status_code=400,
         content={"detail": f"Agreement score service error. {exc.exc_info}"},
-=======
->>>>>>> dc13daed
     )