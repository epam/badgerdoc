--- conflicted
+++ resolved
@@ -155,18 +155,17 @@
     )
 
 
-<<<<<<< HEAD
 def debug_exception_handler(request: Request, exc: Exception):
     logger.exception(exc)
     return JSONResponse(
         status_code=500,
         content={"detail": f"Internal server error. {exc}"},
-=======
+
+
 def agreement_score_service_error_handler(
     request: Request, exc: AgreementScoreServiceException
 ):
     return JSONResponse(
         status_code=400,
         content={"detail": f"Agreement score service error. {exc.exc_info}"},
->>>>>>> 6f4f2b3c
     )