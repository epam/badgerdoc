--- conflicted
+++ resolved
@@ -8,11 +8,8 @@
 from uuid import UUID
 
 import boto3
-<<<<<<< HEAD
+from badgerdoc_storage import storage as bd_storage
 from botocore.exceptions import ClientError
-=======
-from badgerdoc_storage import storage as bd_storage
->>>>>>> 2c45004f
 from dotenv import find_dotenv, load_dotenv
 from fastapi import HTTPException
 from sqlalchemy import asc
@@ -85,10 +82,9 @@
     pass
 
 
-<<<<<<< HEAD
 def connect_s3(bucket_name: str) -> boto3.resource:
     boto3_config = {}
-    if S3_PROVIDER == "minio":
+    if STORAGE_PROVIDER == "minio":
         boto3_config.update(
             {
                 "aws_access_key_id": S3_ACCESS_KEY,
@@ -96,7 +92,7 @@
                 "endpoint_url": S3_ENDPOINT_URL,
             }
         )
-    elif S3_PROVIDER == "aws_iam":
+    elif STORAGE_PROVIDER == "aws_iam":
         # No additional updates to config needed - boto3 uses env vars
         ...
     else:
@@ -105,7 +101,7 @@
             "S3_PROVIDER is not set"
         )
     s3_resource = boto3.resource("s3", **boto3_config)
-    logger_.debug(f"{S3_PROVIDER=}")
+    logger_.debug(f"{STORAGE_PROVIDER=}")
 
     try:
         logger_.debug("Connecting to S3 bucket: %s", bucket_name)
@@ -125,8 +121,6 @@
     return s3_resource
 
 
-=======
->>>>>>> 2c45004f
 def upload_pages_to_minio(
     pages: List[PageSchema],
     pages_sha: Dict[str, str],
