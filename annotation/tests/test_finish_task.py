--- conflicted
+++ resolved
@@ -34,8 +34,6 @@
 CATEGORIES = [
     Category(
         id="18d3d189e73a4680bfa77ba3fe6ebee5",
-<<<<<<< HEAD
-=======
         name="Test",
         type=CategoryTypeSchema.box,
     )
@@ -43,7 +41,6 @@
 CATEGORIES_2 = [
     Category(
         id="1234",
->>>>>>> a80db40e
         name="Test",
         type=CategoryTypeSchema.box,
     )
