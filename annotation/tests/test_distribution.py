from collections import defaultdict
from copy import copy
<<<<<<< HEAD
from typing import List
from unittest.mock import patch
=======
from typing import List, Tuple
from unittest.mock import Mock, patch
from uuid import UUID
>>>>>>> b45d1dbf

import pytest

from annotation.distribution import (
    add_unassigned_file,
    calculate_users_load,
    distribute_annotation_partial_files,
    distribute_tasks,
    distribute_whole_files,
    find_annotated_pages,
    find_files_for_task,
    find_unassigned_files,
    find_unassigned_pages,
)
from annotation.distribution.main import (
    DistributionUser,
    choose_validators_users,
    distribute_tasks_extensively,
    find_equal_files,
    find_small_files,
    find_users_share_loads,
    get_page_number_combinations,
    prepare_response,
    prepare_users,
)
from annotation.microservice_communication.assets_communication import (
    prepare_files_for_distribution,
)
<<<<<<< HEAD
from annotation.models import File
from annotation.schemas import FileStatusEnumSchema, TaskStatusEnumSchema
from tests.override_app_dependency import TEST_TENANT
=======
from annotation.models import File, User
from annotation.schemas import (
    FileStatusEnumSchema,
    TaskStatusEnumSchema,
    ValidationSchema,
)
>>>>>>> b45d1dbf

JOB_ID = 1
ANNOTATORS = [
    {
        "user_id": "405ef0e2-b53e-4c18-bf08-c0871615d99d",
        "default_load": 100,
        "overall_load": 0,
    },
    {
        "user_id": "ba3e0ccf-8661-4ed3-892b-7c291160f631",
        "default_load": 96,
        "overall_load": 0,
    },
    {
        "user_id": "6e2ce9ac-2fe8-4cc7-bdcd-bac90faa9247",
        "default_load": 95,
        "overall_load": 0,
    },
    {
        "user_id": "8c8a333e-d19a-492a-9e78-5df4bec0ec8b",
        "default_load": 92,
        "overall_load": 0,
    },
    {
        "user_id": "ba38c547-f7f2-4ece-b56f-9926e34b159a",
        "default_load": 90,
        "overall_load": 0,
    },
    {
        "user_id": "c080408e-0077-4c20-b520-bd4b1541ca56",
        "default_load": 100,
        "overall_load": 50,
    },
    {
        "user_id": "c080408e-0077-4c20-b520-bd4b1541ca57",
        "default_load": 100,
        "overall_load": 100,
    },
    {
        "user_id": "c080408e-0077-4c20-b520-bd4b1541ca58",
        "default_load": 0,
        "overall_load": 100,
    },
    {
        "user_id": "c080408e-0077-4c20-b520-bd4b1541ca59",
        "default_load": 0,
        "overall_load": 50,
    },
    {
        "user_id": "c080408e-0077-4c20-b520-bd4b1541ca60",
        "default_load": 100,
        "overall_load": 100,
    },
]
FILES = [
    {
        "file_id": 1,
        "pages_number": 31,
    },
    {
        "file_id": 2,
        "pages_number": 25,
    },
    {
        "file_id": 3,
        "pages_number": 16,
    },
    {
        "file_id": 4,
        "pages_number": 15,
    },
    {
        "file_id": 5,
        "pages_number": 14,
    },
    {
        "file_id": 6,
        "pages_number": 10,
    },
]
TASKS_STATUS = TaskStatusEnumSchema.pending


@pytest.mark.unittest
@pytest.mark.parametrize(
    [
        "test_files",
        "test_annotators",
        "extensive_coverage",
        "expected_share_load",
        "expected_pages_number",
    ],
    [
        (
            FILES,
            ANNOTATORS[0:5],
            1,
            [0.21, 0.2, 0.2, 0.19, 0.19],
            [23, 23, 22, 22, 21],
        ),
        (FILES, [ANNOTATORS[0], ANNOTATORS[4]], 1, [0.53, 0.47], [58, 53]),
        (
            FILES,
            [ANNOTATORS[0], ANNOTATORS[2], ANNOTATORS[4]],
            1,
            [0.35, 0.33, 0.32],
            [39, 37, 35],
        ),
        (
            FILES[0:2],
            [ANNOTATORS[0], ANNOTATORS[7]],
            1,
            [1, 0],
            [56, 0],
        ),
        (
            FILES[2:4],
            [ANNOTATORS[0], ANNOTATORS[8]],
            1,
            [1, 0],
            [31, 0],
        ),
        (
            [FILES[0]],
            [ANNOTATORS[6]],
            1,
            [1],
            [31],
        ),
        (
            [FILES[0]],
            [ANNOTATORS[6], ANNOTATORS[9]],
            1,
            [0.5, 0.5],
            [15, 16],
        ),
        (
            FILES,
            [ANNOTATORS[0], ANNOTATORS[5]],
            1,
            [0.75, 0.25],
            [83, 28],
        ),
        (
            FILES,
            [ANNOTATORS[6], ANNOTATORS[5]],
            1,
            [0.58, 0.42],
            [65, 46],
        ),
        (
            FILES,
            [ANNOTATORS[0], ANNOTATORS[6]],
            1,
            [0.75, 0.25],
            [83, 28],
        ),
        (
            FILES,
            ANNOTATORS,
            1,
            [0.14, 0.13, 0.13, 0.13, 0.13, 0.12, 0.11, 0.11, 0, 0],
            [15, 15, 15, 14, 14, 14, 12, 12, 0, 0, 0],
        ),
        (
            # load is not equal but both annotators should process same amount
            # of pages to cover all of them without duplication for one of them
            FILES,
            [ANNOTATORS[6], ANNOTATORS[5]],
            2,
            [0.58, 0.42],
            [111, 111],
        ),
        (
            # all annotators share duplicated amount of docs based on load
            FILES,
            ANNOTATORS,
            2,
            [0.14, 0.13, 0.13, 0.13, 0.13, 0.12, 0.11, 0.11, 0, 0],
            [31, 30, 29, 29, 28, 27, 24, 24, 0, 0],
        ),
        (  # all annotators share duplicated amount of docs based on load
            FILES,
            ANNOTATORS,
            5,
            [0.14, 0.13, 0.13, 0.13, 0.13, 0.12, 0.11, 0.11, 0, 0],
            [77, 74, 74, 71, 70, 69, 60, 60, 0, 0],
        ),
        (  # all annotators receive full unique subset of documents even
            # though they default load is 0
            # todo validate if this logic is correct.
            FILES,
            ANNOTATORS,
            10,
            [0.14, 0.13, 0.13, 0.13, 0.13, 0.12, 0.11, 0.11, 0, 0],
            [111, 111, 111, 111, 111, 111, 111, 111, 111, 111],
        ),
    ],
)
def test_calculate_annotators_load(
    test_files,
    test_annotators,
    extensive_coverage,
    expected_share_load,
    expected_pages_number,
):
    calculate_users_load(
        test_files, test_annotators, extensive_coverage=extensive_coverage
    )
    for index, annotator in enumerate(test_annotators):
        assert round(annotator["share_load"], 2) == expected_share_load[index]
        assert annotator["pages_number"] == expected_pages_number[index]


ANNOTATORS_WHOLE = [
    {
        "user_id": "405ef0e2-b53e-4c18-bf08-c0871615d99d",
        "pages_number": 25,
    },
    {
        "user_id": "ba3e0ccf-8661-4ed3-892b-7c291160f631",
        "pages_number": 17,
    },
    {
        "user_id": "6e2ce9ac-2fe8-4cc7-bdcd-bac90faa9247",
        "pages_number": 25,
    },
    {
        "user_id": "8c8a333e-d19a-492a-9e78-5df4bec0ec8b",
        "pages_number": 17,
    },
    {
        "user_id": "ba38c547-f7f2-4ece-b56f-9926e34b159a",
        "pages_number": 4,
    },
    {
        "user_id": "93b973c2-50c7-47ad-b75f-dab44a751a43",
        "pages_number": 4,
    },
    {
        "user_id": "93b973c2-50c7-47ad-b75f-dab44a751a44",
        "pages_number": 4,
    },
    {
        "user_id": "93b973c2-50c7-47ad-b75f-dab44a751a45",
        "pages_number": 4,
    },
]
FILES_WHOLE = [
    {
        "file_id": 2,
        "pages_number": 25,
    },
    {
        "file_id": 3,
        "pages_number": 16,
    },
    {
        "file_id": 4,
        "pages_number": 15,
    },
    {
        "file_id": 5,
        "pages_number": 10,
    },
    {
        "file_id": 7,
        "pages_number": 16,
    },
    {
        "file_id": 6,
        "pages_number": 10,
    },
    {
        "file_id": 5,
        "pages_number": 2,
    },
    {
        "file_id": 8,
        "pages_number": 2,
    },
    {
        "file_id": 9,
        "pages_number": 2,
    },
    {
        "file_id": 10,
        "pages_number": 2,
    },
]
EXPECTED_WHOLE_FILES_TASKS = [
    [
        {
            "deadline": None,
            "file_id": 4,
            "is_validation": False,
            "job_id": 1,
            "pages": [1, 2, 3, 4, 5, 6, 7, 8, 9, 10, 11, 12, 13, 14, 15],
            "user_id": "405ef0e2-b53e-4c18-bf08-c0871615d99d",
            "status": TASKS_STATUS,
        },
        {
            "deadline": None,
            "file_id": 5,
            "is_validation": False,
            "job_id": 1,
            "pages": [1, 2, 3, 4, 5, 6, 7, 8, 9, 10],
            "user_id": "405ef0e2-b53e-4c18-bf08-c0871615d99d",
            "status": TASKS_STATUS,
        },
        {
            "deadline": None,
            "file_id": 3,
            "is_validation": False,
            "job_id": 1,
            "pages": [1, 2, 3, 4, 5, 6, 7, 8, 9, 10, 11, 12, 13, 14, 15, 16],
            "user_id": "ba3e0ccf-8661-4ed3-892b-7c291160f631",
            "status": TASKS_STATUS,
        },
    ],
    [
        {
            "deadline": None,
            "file_id": 2,
            "is_validation": False,
            "job_id": 1,
            "pages": [
                1,
                2,
                3,
                4,
                5,
                6,
                7,
                8,
                9,
                10,
                11,
                12,
                13,
                14,
                15,
                16,
                17,
                18,
                19,
                20,
                21,
                22,
                23,
                24,
                25,
            ],
            "user_id": "6e2ce9ac-2fe8-4cc7-bdcd-bac90faa9247",
            "status": TASKS_STATUS,
        },
        {
            "deadline": None,
            "file_id": 7,
            "is_validation": False,
            "job_id": 1,
            "pages": [1, 2, 3, 4, 5, 6, 7, 8, 9, 10, 11, 12, 13, 14, 15, 16],
            "user_id": "8c8a333e-d19a-492a-9e78-5df4bec0ec8b",
            "status": TASKS_STATUS,
        },
        {
            "deadline": None,
            "file_id": 6,
            "is_validation": False,
            "job_id": 1,
            "pages": [1, 2, 3, 4, 5, 6, 7, 8, 9, 10],
            "user_id": "8c8a333e-d19a-492a-9e78-5df4bec0ec8b",
            "status": TASKS_STATUS,
        },
    ],
    [
        {
            "deadline": None,
            "file_id": 5,
            "is_validation": False,
            "job_id": 1,
            "pages": [1, 2],
            "user_id": "ba38c547-f7f2-4ece-b56f-9926e34b159a",
            "status": TASKS_STATUS,
        },
        {
            "deadline": None,
            "file_id": 8,
            "is_validation": False,
            "job_id": 1,
            "pages": [1, 2],
            "user_id": "ba38c547-f7f2-4ece-b56f-9926e34b159a",
            "status": TASKS_STATUS,
        },
        {
            "deadline": None,
            "file_id": 9,
            "is_validation": False,
            "job_id": 1,
            "pages": [1, 2],
            "user_id": "93b973c2-50c7-47ad-b75f-dab44a751a43",
            "status": TASKS_STATUS,
        },
        {
            "deadline": None,
            "file_id": 10,
            "is_validation": False,
            "job_id": 1,
            "pages": [1, 2],
            "user_id": "93b973c2-50c7-47ad-b75f-dab44a751a43",
            "status": TASKS_STATUS,
        },
    ],
]
ANNOTATORS_FOR_WHOLE_FILES_UN_PGS = [
    {
        "user_id": "d080408e-0077-4c20-b520-bd4b1541ca59",
        "pages_number": 4,
    },
    {
        "user_id": "d080408e-0077-4c20-b520-bd4b1541ca60",
        "pages_number": 4,
    },
]
FILES_WITH_UNASSIGNED_PAGES = [
    {"file_id": 1, "pages_number": 2, "unassigned_pages": [3, 4]},
    {"file_id": 2, "pages_number": 2, "unassigned_pages": [5, 7]},
    {"file_id": 3, "pages_number": 2, "unassigned_pages": [1, 10]},
    {"file_id": 4, "pages_number": 2},
]
EXPECTED_WHOLE_FILES_TASKS_WITH_UN_PGS = [
    {
        "deadline": None,
        "file_id": FILES_WITH_UNASSIGNED_PAGES[0]["file_id"],
        "is_validation": False,
        "job_id": 1,
        "pages": [3, 4],
        "user_id": ANNOTATORS_FOR_WHOLE_FILES_UN_PGS[0]["user_id"],
        "status": TASKS_STATUS,
    },
    {
        "deadline": None,
        "file_id": FILES_WITH_UNASSIGNED_PAGES[1]["file_id"],
        "is_validation": False,
        "job_id": 1,
        "pages": [5, 7],
        "user_id": ANNOTATORS_FOR_WHOLE_FILES_UN_PGS[0]["user_id"],
        "status": TASKS_STATUS,
    },
    {
        "deadline": None,
        "file_id": FILES_WITH_UNASSIGNED_PAGES[2]["file_id"],
        "is_validation": False,
        "job_id": 1,
        "pages": [1, 10],
        "user_id": ANNOTATORS_FOR_WHOLE_FILES_UN_PGS[1]["user_id"],
        "status": TASKS_STATUS,
    },
    {
        "deadline": None,
        "file_id": FILES_WITH_UNASSIGNED_PAGES[3]["file_id"],
        "is_validation": False,
        "job_id": 1,
        "pages": [1, 2],
        "user_id": ANNOTATORS_FOR_WHOLE_FILES_UN_PGS[1]["user_id"],
        "status": TASKS_STATUS,
    },
]


@pytest.mark.unittest
@pytest.mark.parametrize(
    ["annotation_files", "test_annotators", "expected_whole_files_tasks"],
    [
        (
            [FILES_WHOLE[1], FILES_WHOLE[2], FILES_WHOLE[3]],
            [ANNOTATORS_WHOLE[0], ANNOTATORS_WHOLE[1]],
            EXPECTED_WHOLE_FILES_TASKS[0],
        ),
        (
            [FILES_WHOLE[0], FILES_WHOLE[4], FILES_WHOLE[5]],
            [ANNOTATORS_WHOLE[2], ANNOTATORS_WHOLE[3]],
            EXPECTED_WHOLE_FILES_TASKS[1],
        ),
        (
            [FILES_WHOLE[6], FILES_WHOLE[7], FILES_WHOLE[8], FILES_WHOLE[9]],
            [ANNOTATORS_WHOLE[4], ANNOTATORS_WHOLE[5]],
            EXPECTED_WHOLE_FILES_TASKS[2],
        ),
        (
            FILES_WITH_UNASSIGNED_PAGES,
            ANNOTATORS_FOR_WHOLE_FILES_UN_PGS,
            EXPECTED_WHOLE_FILES_TASKS_WITH_UN_PGS,
        ),
    ],
)
def test_distribute_annotation_whole_files(
    annotation_files, test_annotators, expected_whole_files_tasks
):
    annotation_tasks = distribute_whole_files(
        {},
        annotation_files,
        test_annotators,
        JOB_ID,
        tasks_status=TASKS_STATUS,
        is_validation=False,
    )
    annotation_tasks = [
        {key: value for key, value in task.items() if key != "id"}
        for task in annotation_tasks
    ]
    assert annotation_tasks == expected_whole_files_tasks


ANNOTATOR_PARTIAL = [
    {
        "user_id": "405ef0e2-b53e-4c18-bf08-c0871615d99d",
        "pages_number": 25,
    },
    {
        "user_id": "ba3e0ccf-8661-4ed3-892b-7c291160f631",
        "pages_number": 20,
    },
    {
        "user_id": "8c8a333e-d19a-492a-9e78-5df4bec0ec8b",
        "pages_number": 15,
    },
    {
        "user_id": "ba38c547-f7f2-4ece-b56f-9926e34b159a",
        "pages_number": 10,
    },
    {
        "user_id": "c080408e-0077-4c20-b520-bd4b1541ca50",
        "pages_number": 20,
    },
    {
        "user_id": "c080408e-0077-4c20-b520-bd4b1541ca51",
        "pages_number": 15,
    },
    {
        "user_id": "c080408e-0077-4c20-b520-bd4b1541ca52",
        "pages_number": 10,
    },
]
FILES_PARTIAL = [
    {
        "file_id": 1,
        "pages_number": 31,
    },
    {
        "file_id": 5,
        "pages_number": 14,
    },
    {
        "file_id": 11,
        "pages_number": 31,
    },
    {
        "file_id": 12,
        "pages_number": 14,
    },
]
EXPECTED_PARTIAL_FILES_TASKS = [
    [
        {
            "deadline": None,
            "file_id": 1,
            "is_validation": False,
            "job_id": 1,
            "pages": [
                1,
                2,
                3,
                4,
                5,
                6,
                7,
                8,
                9,
                10,
                11,
                12,
                13,
                14,
                15,
                16,
                17,
                18,
                19,
                20,
            ],
            "user_id": "ba3e0ccf-8661-4ed3-892b-7c291160f631",
            "status": TASKS_STATUS,
        },
        {
            "deadline": None,
            "file_id": 1,
            "is_validation": False,
            "job_id": 1,
            "pages": [21, 22, 23, 24, 25, 26, 27, 28, 29, 30, 31],
            "user_id": "8c8a333e-d19a-492a-9e78-5df4bec0ec8b",
            "status": TASKS_STATUS,
        },
        {
            "deadline": None,
            "file_id": 5,
            "is_validation": False,
            "job_id": 1,
            "pages": [1, 2, 3, 4],
            "user_id": "8c8a333e-d19a-492a-9e78-5df4bec0ec8b",
            "status": TASKS_STATUS,
        },
        {
            "deadline": None,
            "file_id": 5,
            "is_validation": False,
            "job_id": 1,
            "pages": [5, 6, 7, 8, 9, 10, 11, 12, 13, 14],
            "user_id": "ba38c547-f7f2-4ece-b56f-9926e34b159a",
            "status": TASKS_STATUS,
        },
    ],
    [
        {
            "deadline": None,
            "file_id": 11,
            "is_validation": False,
            "job_id": 1,
            "pages": [
                1,
                2,
                3,
                4,
                5,
                6,
                7,
                8,
                9,
                10,
                11,
                12,
                13,
                14,
                15,
                16,
                17,
                18,
                19,
                20,
                21,
                22,
                23,
                24,
                25,
            ],
            "user_id": "405ef0e2-b53e-4c18-bf08-c0871615d99d",
            "status": TASKS_STATUS,
        },
        {
            "deadline": None,
            "file_id": 11,
            "is_validation": False,
            "job_id": 1,
            "pages": [26, 27, 28, 29, 30, 31],
            "user_id": "c080408e-0077-4c20-b520-bd4b1541ca50",
            "status": TASKS_STATUS,
        },
        {
            "deadline": None,
            "file_id": 12,
            "is_validation": False,
            "job_id": 1,
            "pages": [1, 2, 3, 4, 5, 6, 7, 8, 9, 10, 11, 12, 13, 14],
            "user_id": "c080408e-0077-4c20-b520-bd4b1541ca50",
            "status": TASKS_STATUS,
        },
    ],
]
ANNOTATORS_FOR_PARTIAL_FILES_UN_PGS = [
    {
        "user_id": "d080408e-0077-4c20-b520-bd4b1541ca59",
        "pages_number": 15,
    },
    {
        "user_id": "d080408e-0077-4c20-b520-bd4b1541ca60",
        "pages_number": 10,
    },
]
FILES_WITH_UNASSIGNED_PAGES = [
    {
        "file_id": 1,
        "pages_number": 13,
        "unassigned_pages": [1, 3, 5, 7, 9, 11, 13, 15, 17, 19, 21, 23, 25],
    },
    {
        "file_id": 2,
        "pages_number": 12,
        "unassigned_pages": [1, 4, 7, 10, 13, 16, 19, 22, 25, 28, 31, 34],
    },
]
EXPECTED_WHOLE_FILES_TASKS_WITH_UN_PGS = [
    {
        "deadline": None,
        "file_id": FILES_WITH_UNASSIGNED_PAGES[0]["file_id"],
        "is_validation": False,
        "job_id": 1,
        "pages": [1, 3, 5, 7, 9, 11, 13, 15, 17, 19, 21, 23, 25],
        "user_id": ANNOTATORS_FOR_PARTIAL_FILES_UN_PGS[0]["user_id"],
        "status": TASKS_STATUS,
    },
    {
        "deadline": None,
        "file_id": FILES_WITH_UNASSIGNED_PAGES[1]["file_id"],
        "is_validation": False,
        "job_id": 1,
        "pages": [1, 4],
        "user_id": ANNOTATORS_FOR_PARTIAL_FILES_UN_PGS[0]["user_id"],
        "status": TASKS_STATUS,
    },
    {
        "deadline": None,
        "file_id": FILES_WITH_UNASSIGNED_PAGES[1]["file_id"],
        "is_validation": False,
        "job_id": 1,
        "pages": [7, 10, 13, 16, 19, 22, 25, 28, 31, 34],
        "user_id": ANNOTATORS_FOR_PARTIAL_FILES_UN_PGS[1]["user_id"],
        "status": TASKS_STATUS,
    },
]


@pytest.mark.unittest
@pytest.mark.parametrize(
    ["annotation_files", "test_annotators", "expected_partial_files_tasks"],
    [
        (
            [FILES_PARTIAL[0], FILES_PARTIAL[1]],
            [ANNOTATOR_PARTIAL[1], ANNOTATOR_PARTIAL[2], ANNOTATOR_PARTIAL[3]],
            EXPECTED_PARTIAL_FILES_TASKS[0],
        ),
        (
            [FILES_PARTIAL[2], FILES_PARTIAL[3]],
            [ANNOTATOR_PARTIAL[0], ANNOTATOR_PARTIAL[4]],
            EXPECTED_PARTIAL_FILES_TASKS[1],
        ),
        (
            FILES_WITH_UNASSIGNED_PAGES,
            ANNOTATORS_FOR_PARTIAL_FILES_UN_PGS,
            EXPECTED_WHOLE_FILES_TASKS_WITH_UN_PGS,
        ),
    ],
)
def test_distribute_annotation_partial_files(
    annotation_files, test_annotators, expected_partial_files_tasks
):
    annotation_tasks = distribute_annotation_partial_files(
        annotation_files, test_annotators, JOB_ID, TASKS_STATUS
    )
    annotation_tasks = [
        {key: value for key, value in task.items() if key != "id"}
        for task in annotation_tasks
    ]
    assert annotation_tasks == expected_partial_files_tasks


ANNOTATION_TASKS = [
    {
        "deadline": None,
        "file_id": i,
        "is_validation": False,
        "job_id": 1,
        "pages": list(range(i + 1)),
        "user_id": "c080408e-0077-4c20-b520-bd4b1541ca5" + str(i),
    }
    for i in range(1, 6)
]

ANNOTATED_FILES_PAGES = {
    task["user_id"]: [{"file_id": task["file_id"], "pages": task["pages"]}]
    for task in ANNOTATION_TASKS
}


@pytest.mark.unittest
def test_find_annotated_pages():
    assert find_annotated_pages(ANNOTATION_TASKS) == ANNOTATED_FILES_PAGES


@pytest.mark.unittest
@pytest.mark.parametrize(
    ["task_pages", "expected_files"],
    [
        ([31, 14], [FILES_PARTIAL[0], FILES_PARTIAL[1]]),
        ([31, 31], [FILES_PARTIAL[0], FILES_PARTIAL[2]]),
        ([31, 14, 14], [FILES_PARTIAL[0], FILES_PARTIAL[1], FILES_PARTIAL[3]]),
    ],
)
def test_find_files_for_task(task_pages, expected_files):
    all_files = FILES_PARTIAL
    assert find_files_for_task(all_files, task_pages) == expected_files


FILE_LIMIT_50 = [
    {
        "file_id": 1,
        "pages_number": 160,
    },
    {
        "file_id": 2,
        "pages_number": 50,
    },
    {
        "file_id": 3,
        "pages_number": 50,
    },
]

EXPECTED_TASKS_LIMIT_50 = [
    {
        "deadline": None,
        "file_id": 1,
        "is_validation": False,
        "job_id": 1,
        "pages": list(range(1, 51)),
        "user_id": "405ef0e2-b53e-4c18-bf08-c0871615d99d",
        "status": TASKS_STATUS,
    },
    {
        "deadline": None,
        "file_id": 1,
        "is_validation": False,
        "job_id": 1,
        "pages": list(range(51, 101)),
        "user_id": "405ef0e2-b53e-4c18-bf08-c0871615d99d",
        "status": TASKS_STATUS,
    },
    {
        "deadline": None,
        "file_id": 1,
        "is_validation": False,
        "job_id": 1,
        "pages": list(range(101, 151)),
        "user_id": "405ef0e2-b53e-4c18-bf08-c0871615d99d",
        "status": TASKS_STATUS,
    },
    {
        "deadline": None,
        "file_id": 1,
        "is_validation": False,
        "job_id": 1,
        "pages": list(range(151, 161)),
        "user_id": "405ef0e2-b53e-4c18-bf08-c0871615d99d",
        "status": TASKS_STATUS,
    },
    {
        "deadline": None,
        "file_id": 1,
        "is_validation": False,
        "job_id": 1,
        "pages": list(range(101, 121)),
        "user_id": "405ef0e2-b53e-4c18-bf08-c0871615d99d",
        "status": TASKS_STATUS,
    },
    {
        "deadline": None,
        "file_id": 1,
        "is_validation": False,
        "job_id": 1,
        "pages": list(range(121, 161)),
        "user_id": "c080408e-0077-4c20-b520-bd4b1541ca56",
        "status": TASKS_STATUS,
    },
    {
        "deadline": None,
        "file_id": 3,
        "is_validation": False,
        "job_id": 1,
        "pages": list(range(1, 51)),
        "user_id": "c080408e-0077-4c20-b520-bd4b1541ca56",
        "status": TASKS_STATUS,
    },
    {
        "deadline": None,
        "file_id": 2,
        "is_validation": False,
        "job_id": 1,
        "pages": list(range(1, 51)),
        "user_id": "c080408e-0077-4c20-b520-bd4b1541ca56",
        "status": TASKS_STATUS,
    },
    {
        "deadline": None,
        "file_id": 3,
        "is_validation": False,
        "job_id": 1,
        "pages": list(range(1, 36)),
        "user_id": "405ef0e2-b53e-4c18-bf08-c0871615d99d",
        "status": TASKS_STATUS,
    },
    {
        "deadline": None,
        "file_id": 3,
        "is_validation": False,
        "job_id": 1,
        "pages": list(range(36, 51)),
        "user_id": "c080408e-0077-4c20-b520-bd4b1541ca56",
        "status": TASKS_STATUS,
    },
]
EXPECTED_TASKS_NOLIMIT_50 = [
    [
        {
            "file_id": 3,
            "pages": list(range(1, 51)),
            "job_id": 1,
            "user_id": "405ef0e2-b53e-4c18-bf08-c0871615d99d",
            "is_validation": False,
            "status": TaskStatusEnumSchema.pending,
            "deadline": None,
        }
    ],
    [
        {
            "file_id": 1,
            "pages": list(range(1, 161)),
            "job_id": 1,
            "user_id": "405ef0e2-b53e-4c18-bf08-c0871615d99d",
            "is_validation": False,
            "status": TaskStatusEnumSchema.pending,
            "deadline": None,
        },
        {
            "file_id": 2,
            "pages": list(range(1, 51)),
            "job_id": 1,
            "user_id": "405ef0e2-b53e-4c18-bf08-c0871615d99d",
            "is_validation": False,
            "status": TaskStatusEnumSchema.pending,
            "deadline": None,
        },
        {
            "file_id": 3,
            "pages": list(range(1, 51)),
            "job_id": 1,
            "user_id": "c080408e-0077-4c20-b520-bd4b1541ca56",
            "is_validation": False,
            "status": TaskStatusEnumSchema.pending,
            "deadline": None,
        },
    ],
    [
        {
            "file_id": 1,
            "pages": list(range(1, 161)),
            "job_id": 1,
            "user_id": "405ef0e2-b53e-4c18-bf08-c0871615d99d",
            "is_validation": False,
            "status": TaskStatusEnumSchema.pending,
            "deadline": None,
        }
    ],
]


@pytest.mark.unittest
@pytest.mark.parametrize(
    ["files", "annotators", "expected_tasks"],
    [
        (
            [copy(FILE_LIMIT_50[0])],
            [copy(ANNOTATORS[0])],
            EXPECTED_TASKS_NOLIMIT_50[2],
        ),
        (
            [copy(FILE_LIMIT_50[2])],
            [copy(ANNOTATORS[0]), copy(ANNOTATORS[5])],
            EXPECTED_TASKS_NOLIMIT_50[0],
        ),
        (
            [copy(test_file) for test_file in FILE_LIMIT_50],
            [copy(ANNOTATORS[0]), copy(ANNOTATORS[5])],
            EXPECTED_TASKS_NOLIMIT_50[1],
        ),
    ],
)
def test_distribute_annotation_limit_50_pages(
    files, annotators, expected_tasks
):
    assert (
        distribute_tasks(
            {},
            files,
            annotators,
            JOB_ID,
            tasks_status=TASKS_STATUS,
            is_validation=False,
        )
        == expected_tasks
    )


@pytest.mark.unittest
@pytest.mark.parametrize(
    ["files", "annotators", "extensive_coverage", "split_multipage_doc_setup"],
    [
        (
            [copy(test_file) for test_file in FILE_LIMIT_50],
            [copy(ANNOTATORS[0]), copy(ANNOTATORS[2]), copy(ANNOTATORS[3])],
            2,
            "",
        ),
        (
            [copy(test_file) for test_file in FILE_LIMIT_50],
            [copy(ANNOTATORS[0]), copy(ANNOTATORS[2]), copy(ANNOTATORS[3])],
            3,
            "1",
        ),
        (
            [copy(file) for file in FILES_PARTIAL],
            [copy(ANNOTATORS[0]), copy(ANNOTATORS[2]), copy(ANNOTATORS[3])],
            3,
            "",
        ),
        (
            [copy(file) for file in FILES_PARTIAL[1:] + FILE_LIMIT_50],
            [copy(ANNOTATORS[0]), copy(ANNOTATORS[2]), copy(ANNOTATORS[3])],
            2,
            "",
        ),
        (
            [copy(file) for file in FILES_PARTIAL[1:] + FILE_LIMIT_50],
            [copy(ANNOTATORS[0]), copy(ANNOTATORS[2]), copy(ANNOTATORS[3])],
            3,
            "",
        ),
        # function should work distribute with extensive_coverage==1
        (
            [copy(file) for file in FILES_PARTIAL[1:] + FILE_LIMIT_50],
            [copy(ANNOTATORS[0]), copy(ANNOTATORS[2]), copy(ANNOTATORS[3])],
            1,
            "",
        ),
        (
            [copy(file) for file in FILES_PARTIAL],
            [copy(ANNOTATORS[0]), copy(ANNOTATORS[2]), copy(ANNOTATORS[3])],
            1,
            "",
        ),
    ],
)
@pytest.mark.unittest
def test_distribution_with_extensive_coverage(
    files, annotators, extensive_coverage, split_multipage_doc_setup
):
    with patch(
        "annotation.distribution.main.SPLIT_MULTIPAGE_DOC",
        split_multipage_doc_setup,
    ):
        tasks = distribute_tasks_extensively(
            files=files,
            users=annotators,
            validators_ids=[],
            job_id=JOB_ID,
            tasks_status=TASKS_STATUS,
            is_validation=False,
            extensive_coverage=extensive_coverage,
        )

    # check all pages were assigned
    all_tasks_pages = sum(len(x["pages"]) for x in tasks)
    all_files_pages = sum(x["pages_number"] for x in files)
    assert all_tasks_pages / extensive_coverage == all_files_pages

    users_seen_pages = defaultdict(lambda: defaultdict(list))
    for task in tasks:
        users_seen_pages[task["user_id"]]["file_id"].extend(task["pages"])

    # check user got assigment without duplicates
    for user in users_seen_pages:
        for file in user:
            assert len(set(users_seen_pages[user][file])) == len(
                users_seen_pages[user][file]
            )


@pytest.mark.unittest
def test_find_unassigned_pages():
    assigned_pages = [1, 3, 5]
    pages_amount = 5
    expected_result = [2, 4]
    actual_result = find_unassigned_pages(assigned_pages, pages_amount)
    assert actual_result == expected_result


@pytest.mark.unittest
@pytest.mark.parametrize(
    [
        "files_to_distribute",
        "file_id",
        "pages_number",
        "unassigned_pages",
        "expected_result",
    ],
    [
        ([], 1, 10, None, [{"file_id": 1, "pages_number": 10}]),
        (
            [{"file_id": 1, "pages_number": 10}],
            2,
            3,
            [5, 7, 10],
            [
                {"file_id": 1, "pages_number": 10},
                {
                    "file_id": 2,
                    "pages_number": 3,
                    "unassigned_pages": [5, 7, 10],
                },
            ],
        ),
    ],
)
def test_add_unassigned_file(
    files_to_distribute,
    file_id,
    pages_number,
    unassigned_pages,
    expected_result,
):
    add_unassigned_file(
        files_to_distribute, file_id, pages_number, unassigned_pages
    )
    assert files_to_distribute == expected_result


@pytest.mark.unittest
def test_prepare_files_for_distribution():
    files_to_distribute = [
        {"file_id": 1, "pages_number": 2},
        {
            "file_id": 2,
            "pages_number": 3,
            "unassigned_pages": [5, 7, 10],
        },
        {"file_id": 1, "pages_number": 10},
    ]
    expected_result = [
        {"file_id": 1, "pages_number": 10},
        {
            "file_id": 2,
            "pages_number": 3,
            "unassigned_pages": [5, 7, 10],
        },
        {"file_id": 1, "pages_number": 2},
    ]
    actual_result = prepare_files_for_distribution(files_to_distribute)
    assert actual_result == expected_result


PG_FILES = [
    File(
        file_id=1,
        tenant=TEST_TENANT,
        job_id=1,
        pages_number=5,
        distributed_annotating_pages=[1, 2, 3, 4, 5],
        annotated_pages=[],
        distributed_validating_pages=[1, 2, 3, 4, 5],
        validated_pages=[],
        status=FileStatusEnumSchema.pending,
    ),  # file was fully distributed
    File(
        file_id=2,
        tenant=TEST_TENANT,
        job_id=1,
        pages_number=5,
        distributed_annotating_pages=[],
        annotated_pages=[],
        distributed_validating_pages=[],
        validated_pages=[],
        status=FileStatusEnumSchema.pending,
    ),  # file was not distributed at all
    File(
        file_id=3,
        tenant=TEST_TENANT,
        job_id=1,
        pages_number=5,
        distributed_annotating_pages=[1, 4],
        annotated_pages=[],
        distributed_validating_pages=[1, 4],
        validated_pages=[],
        status=FileStatusEnumSchema.pending,
    ),  # file was partially distributed
    File(
        file_id=3,
        tenant=TEST_TENANT,
        job_id=1,
        pages_number=5,
        distributed_annotating_pages=[1, 4],
        annotated_pages=[],
        distributed_validating_pages=[2, 3],
        validated_pages=[],
        status=FileStatusEnumSchema.pending,
    ),  # file was partially distributed
]


@pytest.mark.unittest
def test_find_unassigned_files():
    expected_result = (
        [
            {
                "file_id": PG_FILES[1].file_id,
                "pages_number": PG_FILES[1].pages_number,
            },
            {
                "file_id": PG_FILES[2].file_id,
                "pages_number": 3,
                "unassigned_pages": [2, 3, 5],
            },
            {
                "file_id": PG_FILES[3].file_id,
                "pages_number": 3,
                "unassigned_pages": [2, 3, 5],
            },
        ],
        [
            {
                "file_id": PG_FILES[1].file_id,
                "pages_number": PG_FILES[1].pages_number,
            },
            {
                "file_id": PG_FILES[2].file_id,
                "pages_number": 3,
                "unassigned_pages": [2, 3, 5],
            },
            {
                "file_id": PG_FILES[3].file_id,
                "pages_number": 3,
                "unassigned_pages": [1, 4, 5],
            },
        ],
    )
    actual_result = find_unassigned_files(PG_FILES)
    assert actual_result == expected_result


@pytest.mark.parametrize(
    ("file_pages", "user_pages", "expected"),
    (
        ([10, 20, 30, 40], 30, [10, 20]),
        ([5, 10, 15, 20], 35, [5, 10, 20]),
        ([10, 20, 30, 40], 100, [10, 20, 30, 40]),
        ([10, 20, 30, 41], 100, []),
        ([], 30, []),
        ([1] * 3000, 1500, [1] * 1500),
    ),
)
def test_get_page_number_combinations(
    file_pages: List[int],
    user_pages: int,
    expected: List[int],
) -> None:
    assert get_page_number_combinations(file_pages, user_pages) == expected


@pytest.mark.parametrize(
    (
        "split_multipage_doc_setup",
        "validation_type",
        "annotation_tasks_ids",
        "expected_output_ids",
    ),
    (
        (
            "",
            ValidationSchema.cross,
            (0, 1),
            (),
        ),
        (
            "1",
            ValidationSchema.hierarchical,
            (1,),
            (2,),
        ),
    ),
)
def test_choose_validators_users(
    split_multipage_doc_setup: str,
    validation_type: ValidationSchema,
    annotation_tasks_ids: Tuple[int, ...],
    expected_output_ids: Tuple[int, ...],
):
    annotators = [{"user_id": 0}, {"user_id": 1}]
    validators = [{"user_id": 2}]

    with patch(
        "annotation.distribution.main.SPLIT_MULTIPAGE_DOC",
        split_multipage_doc_setup,
    ):
        output = choose_validators_users(
            validation_type,
            annotators,
            validators,
            annotation_tasks=[
                {"user_id": user_id} for user_id in annotation_tasks_ids
            ],
        )
        assert tuple(x["user_id"] for x in output) == expected_output_ids


@pytest.mark.parametrize(
    ("users_id", "example_db", "expected_output"),
    (
        (
            [UUID("12345678-1234-5678-1234-567812345678")],
            (UUID("12345678-1234-5678-1234-567812345678"),),
            [User(user_id=UUID("12345678-1234-5678-1234-567812345678"))],
        ),
        (
            [
                UUID("12345678-1234-5678-1234-567812345678"),
                UUID("00d37dc4-b7da-45e5-bcb5-c9b82965351c"),
            ],
            (UUID("12345678-1234-5678-1234-567812345678"),),
            [
                User(user_id=UUID("12345678-1234-5678-1234-567812345678")),
                User(user_id=UUID("00d37dc4-b7da-45e5-bcb5-c9b82965351c")),
            ],
        ),
    ),
)
def test_prepare_users(
    users_id: List[UUID],
    example_db: Tuple[UUID, ...],
    expected_output: List[User],
):
    db = Mock()

    with patch(
        "annotation.distribution.main.read_user",
        side_effect=lambda db, user_id: (
            User(user_id=user_id) if user_id in example_db else None
        ),
    ), patch(
        "annotation.distribution.main.create_user",
        side_effect=lambda db, user_id: User(user_id=user_id),
    ):
        output = prepare_users(db, users_id)
        assert output == expected_output


@pytest.mark.parametrize(
    (
        "users",
        "all_job_pages_sum",
        "average_job_pages",
        "users_default_load",
        "users_overall_load",
        "expected_output",
        "expected_users_share_loads",
    ),
    (
        (
            [{"user_id": "0", "overall_load": 10, "default_load": 10}],
            10,
            10.0,
            10,
            10,
            1.0,
            (1.0,),
        ),
        (
            [
                {"user_id": "0", "overall_load": 10, "default_load": 10},
                {"user_id": "1", "overall_load": 40, "default_load": 20},
            ],
            0,
            25.0,
            10,
            0,
            3.0,
            (1.0, 2.0),
        ),
    ),
)
def test_find_users_share_loads(
    users: List[DistributionUser],
    all_job_pages_sum: int,
    average_job_pages: float,
    users_default_load: int,
    users_overall_load: int,
    expected_output: float,
    expected_users_share_loads: Tuple[float, ...],
):
    output = find_users_share_loads(
        users,
        all_job_pages_sum,
        average_job_pages,
        users_default_load,
        users_overall_load,
    )
    assert output == expected_output
    assert tuple(x["share_load"] for x in users) == expected_users_share_loads


@pytest.mark.parametrize(
    ("files_page_numbers", "user_pages", "expected_output_ids"),
    (
        ((1,), 1, (0,)),
        ((10, 20, 30, 40), 90, (1, 2, 3)),
        ((10, 20, 30, 40), 40, (0, 2)),
        ((10, 10, 10, 20), 40, (0, 1, 3)),
        (
            (10, 20, 30),
            110,
            (),
        ),
    ),
)
def test_find_equal_files(
    files_page_numbers: Tuple[int, ...],
    user_pages: int,
    expected_output_ids: Tuple[int, ...],
):
    file_count = len(files_page_numbers)
    files = [
        {"pages_number": x, "file_id": i}
        for x, i in zip(files_page_numbers, range(file_count))
    ]
    assert (
        tuple(x["file_id"] for x in find_equal_files(files, user_pages))
        == expected_output_ids
    )


@pytest.mark.parametrize(
    (
        "file_page_numbers",
        "user_pages",
        "split_multipage_doc_setup",
        "expected_file_ids",
    ),
    (
        ((10,), 10, "", (0,)),
        ((10, 30, 0), 20, "a", (0,)),
        ((), 100, "", ()),
        ((10, 10, 25), 20, "", (0, 1)),
    ),
)
def test_find_small_files(
    file_page_numbers: Tuple[int, ...],
    user_pages: int,
    split_multipage_doc_setup: str,
    expected_file_ids: Tuple[int, ...],
):
    file_count = len(file_page_numbers)
    files = [
        {"file_id": i, "pages_number": x}
        for i, x in zip(range(file_count), file_page_numbers)
    ]
    with patch(
        "annotation.distribution.main.SPLIT_MULTIPAGE_DOC",
        split_multipage_doc_setup,
    ):
        output, user_page_correction = find_small_files(files, user_pages)
        assert user_page_correction == 0
        assert tuple(x["file_id"] for x in output) == expected_file_ids


def test_prepare_response():
    tasks = [{"user_id": 5}]
    expected_output = tasks
    mock_arg = Mock()

    with patch("annotation.distribution.main.distribute", return_value=tasks):
        assert (
            prepare_response(
                mock_arg,
                mock_arg,
                mock_arg,
                mock_arg,
                mock_arg,
                mock_arg,
                mock_arg,
                mock_arg,
            )
            == expected_output
        )<|MERGE_RESOLUTION|>--- conflicted
+++ resolved
@@ -1,13 +1,8 @@
 from collections import defaultdict
 from copy import copy
-<<<<<<< HEAD
+
 from typing import List
 from unittest.mock import patch
-=======
-from typing import List, Tuple
-from unittest.mock import Mock, patch
-from uuid import UUID
->>>>>>> b45d1dbf
 
 import pytest
 
@@ -36,18 +31,9 @@
 from annotation.microservice_communication.assets_communication import (
     prepare_files_for_distribution,
 )
-<<<<<<< HEAD
 from annotation.models import File
 from annotation.schemas import FileStatusEnumSchema, TaskStatusEnumSchema
 from tests.override_app_dependency import TEST_TENANT
-=======
-from annotation.models import File, User
-from annotation.schemas import (
-    FileStatusEnumSchema,
-    TaskStatusEnumSchema,
-    ValidationSchema,
-)
->>>>>>> b45d1dbf
 
 JOB_ID = 1
 ANNOTATORS = [
