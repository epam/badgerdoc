--- conflicted
+++ resolved
@@ -12,30 +12,12 @@
 from annotation.errors import CheckFieldError, FieldConstraintError
 from annotation.filters import TaskFilter
 from annotation.jobs.services import ValidationSchema
-<<<<<<< HEAD
-from annotation.models import File, ManualAnnotationTask
-from annotation.schemas.tasks import ManualAnnotationTaskInSchema
-from annotation.tasks.services import (
-    LRU,
-    check_cross_annotating_pages,
-    create_annotation_task,
-    filter_tasks_db,
-    read_annotation_task,
-    read_annotation_tasks,
-    remove_additional_filters,
-    validate_files_info,
-    validate_ids_and_names,
-    validate_task_info,
-    validate_user_actions,
-    validate_users_info,
-=======
 from annotation.models import (
     AgreementMetrics,
     AnnotatedDoc,
     AnnotationStatistics,
     File,
     ManualAnnotationTask,
->>>>>>> daaec469
 )
 from annotation.schemas.annotations import PageSchema, ParticularRevisionSchema
 from annotation.schemas.tasks import (
@@ -806,15 +788,6 @@
         assert result[2] == expected_result[2]
 
 
-<<<<<<< HEAD
-def test_lru():
-    cache = LRU(2)
-    cache[1] = "test1"
-    cache[2] = "test2"
-    cache[3] = "test3"
-    with pytest.raises(KeyError):
-        cache[1]
-=======
 @pytest.mark.parametrize(
     ("tasks", "job_id", "expected_user_ids"),
     (
@@ -1499,4 +1472,12 @@
 ):
     result = services.get_common_ids(old_id, id_mapping)
     assert result == expected_result
->>>>>>> daaec469
+
+
+def test_lru():
+    cache = services.LRU(2)
+    cache[1] = "test1"
+    cache[2] = "test2"
+    cache[3] = "test3"
+    with pytest.raises(KeyError):
+        cache[1]