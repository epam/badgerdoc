import re
import uuid
from copy import deepcopy
from datetime import datetime
from typing import Any, Dict, List, Optional, Set, Tuple, Union
from unittest.mock import MagicMock, Mock, call, patch

import pytest
from fastapi import HTTPException
from tenant_dependency import TenantData

from annotation.errors import CheckFieldError, FieldConstraintError
from annotation.filters import TaskFilter
from annotation.jobs.services import ValidationSchema
from annotation.models import (
    AgreementMetrics,
    AnnotatedDoc,
    AnnotationStatistics,
    File,
    ManualAnnotationTask,
)
from annotation.schemas.annotations import PageSchema, ParticularRevisionSchema
from annotation.schemas.tasks import (
    AgreementScoreComparingResult,
    AgreementScoreServiceResponse,
    AnnotationStatisticsEventEnumSchema,
    AnnotationStatisticsInputSchema,
    ManualAnnotationTaskInSchema,
    ResponseScore,
    TaskMetric,
    TaskStatusEnumSchema,
)
from annotation.tasks import services


@pytest.fixture
def mock_task_revisions():
    yield AnnotatedDoc(
        pages={"1": ["data1"], "2": ["data2"]},
        failed_validation_pages=[1, 2],
        validated=[1, 2],
    )


@pytest.fixture
def mock_metric():
    yield AgreementMetrics(
        task_from=datetime(2024, 1, 1),
        task_to=datetime(2024, 2, 1),
        agreement_metric=True,
    )


@pytest.fixture
def mock_task():
    yield ManualAnnotationTask(
        id=1,
        user_id=2,
        job_id=10,
        file_id=3,
        pages={1, 2, 3},
        is_validation=False,
        status=None,
    )


@pytest.fixture
def mock_stats(
    mock_task: ManualAnnotationTask, mock_metric: ManualAnnotationTask
):
    stat1 = AnnotationStatistics(
        task=mock_task,
        task_id=1,
        created=datetime.utcnow(),
        updated=datetime.utcnow(),
    )
    stat2 = AnnotationStatistics(
        task=mock_task,
        task_id=2,
        created=datetime.utcnow(),
        updated=datetime.utcnow(),
    )
    stat3 = AnnotationStatistics(
        task=mock_task,
        task_id=3,
        created=datetime.utcnow(),
        updated=datetime.utcnow(),
    )
    stat3.task.status = TaskStatusEnumSchema.finished
    yield [stat1, stat2, stat3]


@pytest.fixture
def mock_db(mock_stats: List[AnnotatedDoc]):
    mock_db = MagicMock()
    mock_query = MagicMock()
    mock_query.filter.return_value.filter.return_value.all.return_value = (
        mock_stats
    )
    mock_db.query.return_value = mock_query
    yield mock_db


@pytest.fixture
def mock_tenant_data():
    yield TenantData(user_id=1, roles=[], token="mock_token")


@pytest.fixture
def response_scores():
    yield [
        ResponseScore(task_id=2, agreement_score=0.9),
        ResponseScore(task_id=3, agreement_score=0.7),
        ResponseScore(task_id=2, agreement_score=0.9),
    ]


@pytest.fixture
def mock_parse_obj_as():
    with patch("pydantic.parse_obj_as") as mock:
        yield mock


@pytest.fixture
def mock_get_unique_scores():
    with patch(
        "annotation.tasks.services.get_unique_scores", return_value=None
    ) as mock:
        yield mock


@pytest.fixture
def mock_task_metric():
    with patch("annotation.tasks.services.TaskMetric") as mock:
        yield mock


@pytest.fixture
def mock_agreement_score_comparing_result():
    with patch(
        "annotation.tasks.services.AgreementScoreComparingResult"
    ) as mock:
        yield mock


@pytest.fixture
def mock_agreement_score_response():
    mock_response = [
        AgreementScoreServiceResponse(
            job_id=1,
            task_id=1,
            agreement_score=[
                ResponseScore(task_id=2, agreement_score=0.95),
                ResponseScore(task_id=3, agreement_score=0.8),
            ],
            annotator_id=uuid.uuid4(),
        ),
        AgreementScoreServiceResponse(
            job_id=2,
            task_id=1,
            agreement_score=[
                ResponseScore(task_id=1, agreement_score=0.95),
                ResponseScore(task_id=3, agreement_score=0.85),
            ],
            annotator_id=uuid.uuid4(),
        ),
    ]
    yield mock_response


@pytest.fixture
def create_task():
    def _create_task(status: TaskStatusEnumSchema):
        return ManualAnnotationTask(status=status, id=1)

    yield _create_task


@pytest.fixture
def setup_data():
    task_data = {
        "objects": [
            {"id": 1, "name": "Object A", "value": "Some Value", "links": [2]},
            {"id": 2, "name": "Object B", "value": "Another Value"},
        ]
    }
    all_tasks = {
        1: [
            ({"name": "Object A", "value": "Some Value"}, "1"),
            ({"name": "Object C", "value": "Different Value"}, "3"),
        ],
        2: [({"name": "Object B", "value": "Another Value"}, "2")],
    }
    yield task_data, all_tasks


@pytest.fixture
def mock_session():
    with patch("annotation.tasks.services.Session", spec=True) as mock_session:
        yield mock_session()


@pytest.fixture
def mock_get_file_path_and_bucket():
    with patch(
        "annotation.tasks.services.get_file_path_and_bucket",
        return_value=("s3/path", "bucket"),
    ) as mock:
        yield mock


@pytest.fixture
def mock_get_annotation_tasks():
    with patch(
        "annotation.tasks.services.get_annotation_tasks", return_value={}
    ) as mock:
        yield mock


@pytest.fixture
def mock_construct_annotated_pages():
    yield PageSchema(
        page_num=10,
        size={"width": 10.2, "height": 123.34},
        objs=[
            {
                "id": 2,
                "type": "string",
                "original_annotation_id": "int",
                "segmentation": {"segment": "string"},
                "bbox": [10.2, 123.34, 34.2, 43.4],
                "tokens": None,
                "links": [{"category_id": "1", "to": 2, "page_num": 2}],
                "text": "text in object",
                "category": "3",
                "data": "string",
                "children": [1, 2, 3],
            },
            {
                "id": 3,
                "type": "string",
                "segmentation": {"segment": "string"},
                "bbox": None,
                "tokens": ["token-string1", "token-string2", "token-string3"],
                "links": [{"category_id": "1", "to": 2, "page_num": 3}],
                "text": "text in object",
                "category": "3",
                "data": "string",
                "children": [1, 2, 3],
            },
        ],
    )


@pytest.fixture
def mock_construct_annotated_doc():
    with patch(
        "annotation.tasks.services.construct_annotated_doc", return_value=None
    ) as mock:
        yield mock


@pytest.fixture
def mock_update_task_status():
    with patch(
        "annotation.tasks.services.update_task_status", return_value=None
    ) as mock:
        yield mock


@pytest.fixture
def mock_logger_exception():
    with patch("annotation.tasks.services.Logger.exception") as mock:
        yield mock


@pytest.mark.parametrize(
    ("validation_type", "is_validation"),
    (
        (ValidationSchema.validation_only, True),
        ("other_type", False),
        ("other_type", True),
    ),
)
def test_validate_task_info(
    validation_type: ValidationSchema,
    is_validation: bool,
):
    with patch(
        "annotation.tasks.services.validate_users_info"
    ) as mock_validate_users_info, patch(
        "annotation.tasks.services.validate_files_info"
    ) as mock_validate_files_info:
        task_info = {"is_validation": is_validation}
        services.validate_task_info(None, task_info, validation_type)
        mock_validate_users_info.assert_called_once_with(
            None, task_info, validation_type
        )
        mock_validate_files_info.assert_called_once_with(None, task_info)


def test_validate_task_info_invalid_task_info():
    with patch("sqlalchemy.orm.Session", spec=True) as mock_session:
        db_session = mock_session()
        task_info = {"is_validation": False}
        validation_type = ValidationSchema.validation_only
        with pytest.raises(FieldConstraintError):
            services.validate_task_info(db_session, task_info, validation_type)


@pytest.mark.parametrize("is_validation", (True, False))
def test_validate_users_info(is_validation: bool):
    with patch("sqlalchemy.orm.Session", spec=True) as mock_session:
        db_session = mock_session()
        task_info = {
            "is_validation": is_validation,
            "user_id": 1,
            "job_id": 2,
        }
        db_session.query().filter_by().first().return_value = True
        services.validate_users_info(
            db_session, task_info, ValidationSchema.validation_only
        )
        assert db_session.query.call_count == 2


def test_validate_users_info_cross_validation(mock_session: Mock):
    with patch(
        "annotation.tasks.services.check_cross_annotating_pages"
    ) as mock_func:
        task_info = {
            "is_validation": True,
            "user_id": 1,
            "job_id": 2,
        }
        services.validate_users_info(
            mock_session, task_info, ValidationSchema.cross
        )
        mock_func.assert_called_once_with(mock_session, task_info)


@pytest.mark.parametrize(
    ("is_validation", "validator_or_annotator"),
    ((True, "validator"), (False, "annotator")),
)
def test_validate_users_info_invalid_users_info(
    mock_session: Mock,
    is_validation: bool,
    validator_or_annotator: str,
):
    with patch("sqlalchemy.orm.Session", spec=True) as mock_session:
        db_session = mock_session()
        task_info = {
            "is_validation": is_validation,
            "user_id": 1,
            "job_id": 2,
        }
        db_session.query().filter_by().first.return_value = None
        expected_error_message = (
            f"user 1 is not assigned as {validator_or_annotator} for job 2"
        )
        with pytest.raises(FieldConstraintError, match=expected_error_message):
            services.validate_users_info(
                db_session, task_info, ValidationSchema.validation_only
            )


def test_validate_files_info():
    with patch("sqlalchemy.orm.Session", spec=True) as mock_session:
        db_session = mock_session()
        task_info = {
            "file_id": 1,
            "job_id": 2,
            "pages": [1, 2, 3],
        }
        mock_file = Mock(spec=File)
        mock_file.pages_number = 3
        mock_query = db_session.query.return_value
        mock_query.filter_by.return_value.first.return_value = mock_file
        services.validate_files_info(db_session, task_info)
        assert db_session.query.call_count == 1
        db_session.query.assert_has_calls((call(File),))
        mock_query.filter_by.assert_called_once_with(file_id=1, job_id=2)


def test_validate_files_info_invalid_page_numbers():
    with patch("sqlalchemy.orm.Session", spec=True) as mock_session:
        db_session = mock_session()
        task_info = {
            "file_id": 1,
            "job_id": 2,
            "pages": [1, 2, 4],
        }
        mock_file = Mock(spec=File, pages_number=3)
        db_session.query().filter_by().first.return_value = mock_file
        expected_error_message_regex = r"pages \(\{4\}\) do not belong to file"
        with pytest.raises(
            FieldConstraintError, match=expected_error_message_regex
        ):
            services.validate_files_info(db_session, task_info)


def test_validate_files_info_missing_file():
    with patch("sqlalchemy.orm.Session", spec=True) as mock_session:
        db_session = mock_session()
        task_info = {
            "file_id": 1,
            "job_id": 2,
            "pages": [1, 2, 3],
        }
        db_session.query().filter_by().first.return_value = None
        expected_error_message_regex = (
            r"file with id 1 is not assigned for job 2"
        )
        with pytest.raises(
            FieldConstraintError, match=expected_error_message_regex
        ):
            services.validate_files_info(db_session, task_info)


def test_check_cross_annotating_pages():
    with patch("sqlalchemy.orm.Session", spec=True) as mock_session:
        db_session = mock_session()
        task_info = {"user_id": 1, "file_id": 2, "job_id": 3, "pages": {4, 5}}
        existing_pages = []
        mock_query = db_session.query.return_value
        mock_query.filter.return_value.all.return_value = [(existing_pages,)]
        services.check_cross_annotating_pages(db_session, task_info)
        assert db_session.query.call_count == 1
        db_session.query.assert_has_calls((call(ManualAnnotationTask.pages),))
        mock_query.filter.assert_called_once()


def test_check_cross_annotating_pages_page_already_annotated():
    with patch("sqlalchemy.orm.Session", spec=True) as mock_session:
        db_session = mock_session()
        task_info = {"user_id": 1, "file_id": 2, "job_id": 3, "pages": {4, 5}}
        existing_pages = [4, 5]
        mock_query = db_session.query.return_value
        mock_query.filter.return_value.all.return_value = [(existing_pages,)]
        with pytest.raises(
            FieldConstraintError, match=".*tasks for this user: {4, 5}.*"
        ):
            services.check_cross_annotating_pages(db_session, task_info)


@pytest.mark.parametrize(
    (
        "failed",
        "annotated",
        "annotation_user",
        "validation_user",
        "expected_error_message_pattern",
    ),
    (
        (
            {1},
            set(),
            False,
            True,
            r"Missing `annotation_user_for_failed_pages` param",
        ),
        (
            set(),
            {2},
            True,
            False,
            r"Missing `validation_user_for_reannotated_pages` param",
        ),
    ),
)
def test_validate_user_actions_missing_users(
    failed: set,
    annotated: set,
    annotation_user: bool,
    validation_user: bool,
    expected_error_message_pattern: str,
):
    with pytest.raises(HTTPException) as excinfo:
        services.validate_user_actions(
            is_validation=True,
            failed=failed,
            annotated=annotated,
            not_processed=set(),
            annotation_user=annotation_user,
            validation_user=validation_user,
        )
    assert re.match(expected_error_message_pattern, excinfo.value.detail)


@pytest.mark.parametrize(
    (
        "failed",
        "annotated",
        "not_processed",
        "expected_error_message_pattern",
    ),
    (
        (
            set(),
            set(),
            set(),
            r"Validator did not mark any pages as failed",
        ),
        (
            {1},
            set(),
            set(),
            r"Validator did not edit any pages",
        ),
        (
            {1},
            {2},
            {3},
            r"Cannot finish validation task. There are not processed pages",
        ),
    ),
)
def test_validate_user_actions_invalid_states(
    failed: set,
    annotated: set,
    not_processed: set,
    expected_error_message_pattern: str,
):
    with pytest.raises(HTTPException) as excinfo:
        services.validate_user_actions(
            is_validation=True,
            failed=failed,
            annotated=annotated,
            not_processed=not_processed,
            annotation_user=True,
            validation_user=True,
        )
    assert re.match(expected_error_message_pattern, excinfo.value.detail)


def test_create_annotation_task(mock_session: Mock):
    with patch("annotation.tasks.services.update_user_overall_load"):
        result = services.create_annotation_task(
            mock_session,
            ManualAnnotationTaskInSchema(
                file_id=1,
                pages={1, 2},
                job_id=2,
                user_id=uuid.uuid4(),
                is_validation=True,
                deadline=None,
            ),
        )
        assert result.file_id == 1
        assert result.pages == {1, 2}
        assert result.job_id == 2
        assert result.is_validation is True
        assert result.deadline is None
        assert mock_session.add.call_count == 1
        mock_session.commit.assert_called_once()


def test_read_annotation_tasks_with_file_and_job_ids(mock_session: Mock):
    mock_query = mock_session.query.return_value
    mock_query.filter_by.return_value = mock_query
    mock_query.filter.return_value = mock_query
    mock_query.count.return_value = 1
    mock_query.limit.return_value.offset.return_value.all.return_value = [
        "task1"
    ]
    total_objects, annotation_tasks = services.read_annotation_tasks(
        db=mock_session,
        search_params={"file_ids": [1, 2], "job_ids": [3]},
        pagination_page_size=10,
        pagination_start_page=1,
        tenant="example_tenant",
    )
    assert total_objects == 1
    assert annotation_tasks == ["task1"]
    mock_query.filter_by.assert_called_once()
    mock_query.limit.assert_called_once_with(10)


@pytest.mark.parametrize(
    ("search_id", "search_name", "ids_with_names", "expected_result"),
    (
        (1, "Task 1", {1: "Task 1", 2: "Task 2"}, ([1], {1: "Task 1"})),
        (1, None, {1: "Task 1", 2: "Task 2"}, ([1], {})),
    ),
)
def test_validate_ids_and_names(
    search_id: int,
    search_name: Optional[str],
    ids_with_names: Dict[int, str],
    expected_result: Tuple[List[int], Dict[int, str]],
):
    result = services.validate_ids_and_names(
        search_id=search_id,
        search_name=search_name,
        ids_with_names=ids_with_names,
    )
    assert result == expected_result


@pytest.mark.parametrize(
    ("search_id", "search_name", "ids_with_names"),
    (
        (3, "Task 3", {1: "Task 1", 2: "Task 2"}),
        (1, "Task 1", {}),
        (None, "Task 2", None),
    ),
)
def test_validate_ids_and_names_invalid_name_or_id(
    search_id: Optional[int],
    search_name: str,
    ids_with_names: Optional[Dict[int, str]],
):
    with pytest.raises(HTTPException) as exc_info:
        services.validate_ids_and_names(
            search_id=search_id,
            search_name=search_name,
            ids_with_names=ids_with_names,
        )
    assert exc_info.value.status_code == 404


def test_remove_additional_filters_with_standard_filters():
    filter_args = {
        "filters": [
            {"field": "normal_field", "value": "value1"},
            {"field": "normal_field_2", "value": "value2"},
        ],
        "sorting": [{"field": "normal_field", "order": "asc"}],
    }
    expected_filters = deepcopy(filter_args)
    expected_additional_filters = {}
    result = services.remove_additional_filters(filter_args)
    assert filter_args == expected_filters
    assert result == expected_additional_filters


def test_remove_additional_filters_with_additional_fields():
    filter_args = {
        "filters": [
            {"field": "file_name", "value": ["file1", "file2"]},
            {"field": "job_name", "value": "job1"},
        ],
        "sorting": [],
    }
    expected_filters = {
        "filters": [],
        "sorting": [],
    }
    expected_additional_filters = {
        "file_name": ["file1", "file2"],
        "job_name": ["job1"],
    }
    result = services.remove_additional_filters(filter_args)
    assert filter_args == expected_filters
    assert result == expected_additional_filters


def test_read_annotation_task(mock_session: Mock):
    expected_result = "task1"
    mock_query = MagicMock()
    mock_filter = MagicMock()
    mock_session.query.return_value = mock_query
    mock_query.filter.return_value = mock_filter
    mock_filter.first.return_value = expected_result
    result = services.read_annotation_task(
        mock_session, task_id=1, tenant="tenant_1"
    )
    assert result == expected_result
    mock_session.query.assert_called_once_with(ManualAnnotationTask)
    mock_query.filter.assert_called_once()
    mock_filter.first.assert_called_once()


def test_filter_tasks_db_no_additional_filters(mock_session: Mock):
    request = TaskFilter()
    tenant = "test_tenant"
    token = "test_token"
    with patch(
        "annotation.tasks.services.map_request_to_filter"
    ) as mock_map_request_to_filter, patch(
        "annotation.tasks.services.remove_additional_filters"
    ) as mock_remove_additional_filters, patch(
        "annotation.microservice_communication."
        "assets_communication.get_files_by_request"
    ) as mock_get_files_by_request, patch(
        "annotation.jobs.services.get_jobs_by_name"
    ) as mock_get_jobs_by_name, patch(
        "annotation.tasks.services.form_query"
    ) as mock_form_query, patch(
        "annotation.tasks.services.paginate"
    ) as mock_paginate:
        mock_query = MagicMock(return_value=[])
        mock_session.query.return_value = mock_query
        mock_query.filter.return_value = mock_query
        mock_paginate.return_value = ([], MagicMock())
        mock_map_request_to_filter.return_value = {
            "filters": [],
            "sorting": [],
        }
        mock_remove_additional_filters.return_value = {}
        mock_get_files_by_request.return_value = {}
        mock_get_jobs_by_name.return_value = {}
        mock_form_query.return_value = (MagicMock(), MagicMock())
        mock_paginate.return_value = []
        result = services.filter_tasks_db(mock_session, request, tenant, token)
        assert result == ([], {}, {})


def test_filter_tasks_db_file_and_job_name(mock_session: Mock):
    additional_filters = {"file_name": ["file1"], "job_name": ["job1"]}
    files_by_name = {"file1": 1}
    jobs_by_name = {"job1": 1}
    expected_result = ([MagicMock()], {"file1": 1}, {"job1": 1})
    request = TaskFilter()
    tenant = "test_tenant"
    token = "test_token"
    with patch(
        "annotation.tasks.services.map_request_to_filter"
    ) as mock_map_request_to_filter, patch(
        "annotation.tasks.services.remove_additional_filters"
    ) as mock_remove_additional_filters, patch(
        "annotation.tasks.services.get_files_by_request"
    ) as mock_get_files_by_request, patch(
        "annotation.tasks.services.get_jobs_by_name"
    ) as mock_get_jobs_by_name, patch(
        "annotation.tasks.services.form_query"
    ) as mock_form_query, patch(
        "annotation.tasks.services.paginate"
    ) as mock_paginate:
        mock_query = MagicMock()
        mock_session.query.return_value = mock_query
        mock_map_request_to_filter.return_value = {
            "filters": [],
            "sorting": [],
        }
        mock_remove_additional_filters.return_value = additional_filters
        mock_get_files_by_request.return_value = files_by_name
        mock_get_jobs_by_name.return_value = jobs_by_name
        mock_query.filter.return_value = mock_query
        mock_form_query.return_value = (MagicMock(), MagicMock())
        mock_paginate.return_value = ([MagicMock()], MagicMock())
        result = services.filter_tasks_db(mock_session, request, tenant, token)
        assert len(result[0][0]) == len(expected_result[0])
        assert result[1] == expected_result[1]
        assert result[2] == expected_result[2]


@pytest.mark.parametrize(
    ("additional_filters"),
    (({"file_name": ["file1"]}), ({"job_name": ["job1"]})),
)
def test_filter_tasks_db_no_files_or_jobs(
    mock_session: Mock,
    additional_filters: Dict[str, List[str]],
):
    files_by_name = {}
    jobs_by_name = {}
    expected_result = ([], {}, {})
    request = TaskFilter()
    tenant = "test_tenant"
    token = "test_token"
    with patch(
        "annotation.tasks.services.map_request_to_filter",
        return_value={"filters": [], "sorting": []},
    ), patch(
        "annotation.tasks.services.remove_additional_filters",
        return_value=additional_filters,
    ), patch(
        "annotation.tasks.services.get_files_by_request",
        return_value=files_by_name,
    ), patch(
        "annotation.tasks.services.get_jobs_by_name", return_value=jobs_by_name
    ), patch(
        "annotation.tasks.services.form_query",
        return_value=(MagicMock(), MagicMock()),
    ), patch(
        "annotation.tasks.services.paginate",
        return_value=([MagicMock()], MagicMock()),
    ):
        mock_query = MagicMock()
        mock_session.query.return_value = mock_query
        mock_query.filter.return_value = mock_query
        result = services.filter_tasks_db(mock_session, request, tenant, token)
        assert len(result[0]) == 2
        assert result[1] == expected_result[1]
        assert result[2] == expected_result[2]


@pytest.mark.parametrize(
    ("tasks", "job_id", "expected_user_ids"),
    (
        (
            [
                {"user_id": 1, "file_id": 123, "pages": {1, 2}},
                {"user_id": 2, "file_id": 456, "pages": {3}},
            ],
            1,
            {1, 2},
        ),
        ([], 1, set()),
    ),
)
def test_create_tasks(
    mock_session: Mock,
    tasks: List[Dict[str, Union[int, Set[int]]]],
    job_id: int,
    expected_user_ids: Set[int],
):
    with patch(
        "annotation.tasks.services.update_files"
    ) as mock_update_files, patch(
        "annotation.tasks.services.update_user_overall_load"
    ) as mock_update_user_overall_load:
        services.create_tasks(mock_session, tasks, job_id)
        mock_session.bulk_insert_mappings.assert_called_once()
        mock_update_files.assert_called_once_with(mock_session, tasks, job_id)
        mock_update_user_overall_load.assert_has_calls(
            [call(mock_session, user_id) for user_id in expected_user_ids],
            any_order=True,
        )


def test_update_task_status_ready(mock_session: Mock, create_task: Mock):
    task = ManualAnnotationTask(status=TaskStatusEnumSchema.ready)
    services.update_task_status(mock_session, task)
    assert task.status == TaskStatusEnumSchema.in_progress
    mock_session.add.assert_called_once_with(task)
    mock_session.commit.assert_called_once()


@pytest.mark.parametrize(
    ("status", "expected_message"),
    (
        (TaskStatusEnumSchema.pending, "Job is not started yet"),
        (TaskStatusEnumSchema.finished, "Task is already finished"),
    ),
)
def test_update_task_status_error(
    mock_session: Mock,
    create_task: Mock,
    status: TaskStatusEnumSchema,
    expected_message: str,
):
    task = create_task(status)
    with pytest.raises(FieldConstraintError, match=f".*{expected_message}.*"):
        services.update_task_status(mock_session, task)


def test_finish_validation_task(mock_session: MagicMock, create_task: Mock):
    mock_task = create_task(TaskStatusEnumSchema.ready)
    mock_query = MagicMock()
    mock_session.query.return_value = mock_query
    mock_query.filter.return_value = mock_query
    mock_query.with_for_update.return_value = mock_query
    mock_query.update.return_value = None
    services.finish_validation_task(mock_session, mock_task)
    mock_session.query.assert_called_once_with(ManualAnnotationTask)
    mock_query.with_for_update.assert_called_once()
    mock_query.update.assert_called_once_with(
        {ManualAnnotationTask.status: TaskStatusEnumSchema.finished},
        synchronize_session="fetch",
    )
    mock_session.commit.assert_called_once()


def test_count_annotation_tasks(mock_session: Mock, create_task: Mock):
    mock_task = create_task(TaskStatusEnumSchema.ready)
    mock_query = MagicMock()
    mock_session.query.return_value = mock_query
    mock_query.filter.return_value = mock_query
    mock_query.count.return_value = 5
    result = services.count_annotation_tasks(mock_session, mock_task)
    mock_session.query.assert_called_once_with(ManualAnnotationTask)
    mock_query.filter.assert_called_once()
    mock_query.count.assert_called_once()
    assert result == 5


def test_get_task_revisions(
    mock_session: Mock, mock_task_revisions: AnnotatedDoc
):
    mock_query = MagicMock()
    mock_session.query.return_value = mock_query
    mock_query.filter.return_value = mock_query
    mock_query.order_by.return_value = mock_query
    mock_query.all.return_value = [mock_task_revisions]
    result = services.get_task_revisions(
        mock_session,
        tenant="test_tenant",
        job_id=1,
        task_id=1,
        file_id=1,
        task_pages=[1],
    )
    mock_session.query.assert_called_once_with(AnnotatedDoc)
    mock_query.all.assert_called_once()
    assert len(result) == 1
    assert result[0].pages == {"1": ["data1"]}
    assert result[0].failed_validation_pages == [1]
    assert result[0].validated == [1]


def test_get_task_info(mock_session: Mock, create_task: Mock):
    mock_task = create_task(TaskStatusEnumSchema.ready)
    mock_query = MagicMock()
    mock_session.query.return_value = mock_query
    mock_query.filter.return_value = mock_query
    mock_query.first.return_value = mock_task
    result = services.get_task_info(
        mock_session, task_id=1, tenant="test_tenant"
    )
    mock_session.query.assert_called_once_with(ManualAnnotationTask)
    mock_query.first.assert_called_once()
    assert result == mock_task


def test_unblock_validation_tasks(
    mock_session: Mock,
    mock_task: ManualAnnotationTask,
):
    mock_unblocked_tasks = MagicMock()
    mock_session.query.return_value.filter.return_value = mock_unblocked_tasks
    mock_unblocked_tasks.all.return_value = [mock_task]
    result = services.unblock_validation_tasks(
        mock_session, mock_task, annotated_file_pages=[1, 2, 3]
    )
    mock_session.query.assert_called_once_with(ManualAnnotationTask)
    mock_session.query.return_value.filter.assert_called_once()
    mock_unblocked_tasks.update.assert_called_once_with(
        {"status": TaskStatusEnumSchema.ready},
        synchronize_session=False,
    )
    assert result == [mock_task]


def test_get_task_stats_by_id(mock_session: Mock):
    mock_stats = AnnotationStatistics()
    mock_query = MagicMock()
    mock_session.query.return_value = mock_query
    mock_query.filter.return_value.first.return_value = mock_stats
    result = services.get_task_stats_by_id(mock_session, task_id=1)
    mock_session.query.assert_called_once_with(AnnotationStatistics)
    mock_query.filter.assert_called_once()
    mock_query.filter.return_value.first.assert_called_once()
    assert result == mock_stats


def test_add_task_stats_record_existing_stats(mock_session: Mock):
    task_id = 1
    mock_stats_input = AnnotationStatisticsInputSchema(
        event_type=AnnotationStatisticsEventEnumSchema.opened
    )
    mock_stats_db = AnnotationStatistics(updated=datetime.utcnow())
    with patch(
        "annotation.tasks.services.get_task_stats_by_id",
        return_value=mock_stats_db,
    ) as mock_get_task_stats_by_id:
        result = services.add_task_stats_record(
            mock_session, task_id, mock_stats_input
        )
        mock_get_task_stats_by_id.assert_called_once_with(
            mock_session, task_id
        )
        mock_session.add.assert_called_once_with(mock_stats_db)
        mock_session.commit.assert_called_once()
        assert result == mock_stats_db


def test_add_task_stats_record(mock_session: Mock):
    task_id = 1
    mock_stats_input = AnnotationStatisticsInputSchema(
        event_type=AnnotationStatisticsEventEnumSchema.closed
    )
    with patch(
        "annotation.tasks.services.get_task_stats_by_id", return_value=None
    ) as mock_get_task_stats_by_id:
        with pytest.raises(CheckFieldError):
            services.add_task_stats_record(
                mock_session, task_id, mock_stats_input
            )
        mock_get_task_stats_by_id.assert_called_once_with(
            mock_session, task_id
        )
        mock_session.add.assert_not_called()
        mock_session.commit.assert_not_called()


def test_add_task_stats_record_setattr(mock_session: Mock):
    task_id = 1
    mock_stats_input = AnnotationStatisticsInputSchema(
        event_type=AnnotationStatisticsEventEnumSchema.opened,
        additional_data={
            "field1": "new_value1",
            "field2": "new_value2",
        },
    )
    mock_stats_db = AnnotationStatistics()
    with patch(
        "annotation.tasks.services.get_task_stats_by_id",
        return_value=mock_stats_db,
    ) as mock_get_task_stats_by_id:
        result = services.add_task_stats_record(
            mock_session, task_id, mock_stats_input
        )
        mock_get_task_stats_by_id.assert_called_once_with(
            mock_session, task_id
        )
        assert mock_stats_db.updated is not None
        mock_session.add.assert_called_once_with(mock_stats_db)
        mock_session.commit.assert_called_once()
        assert result == mock_stats_db


def test_add_task_stats_record_create_new(mock_session: Mock):
    task_id = 1
    mock_stats_input = AnnotationStatisticsInputSchema(
        event_type=AnnotationStatisticsEventEnumSchema.opened,
        additional_data={
            "field1": "value1",
            "field2": "value2",
        },
    )
    mock_stats_db = AnnotationStatistics()
    with patch(
        "annotation.tasks.services.get_task_stats_by_id", return_value=None
    ) as mock_get_task_stats_by_id, patch(
        "annotation.tasks.services.AnnotationStatistics",
        return_value=mock_stats_db,
    ):
        result = services.add_task_stats_record(
            mock_session, task_id, mock_stats_input
        )
        mock_get_task_stats_by_id.assert_called_once_with(
            mock_session, task_id
        )
        mock_session.add.assert_called_once_with(mock_stats_db)
        mock_session.commit.assert_called_once()
        assert result == mock_stats_db


def test_evaluate_agreement_score(
    mock_session: Mock, mock_task: Mock, mock_tenant_data: Mock
):
    with patch(
        "annotation.tasks.services.get_file_path_and_bucket",
        return_value=(
            "mock_s3_file_path",
            "mock_s3_file_bucket",
        ),
    ) as mock_get_file_path_and_bucket, patch(
        "annotation.tasks.services.get_agreement_score"
    ) as mock_get_agreement_score, patch(
        "annotation.tasks.services.compare_agreement_scores",
        return_value=AgreementScoreComparingResult(
            agreement_score_reached=False,
            annotator_id=uuid.uuid4(),
            job_id=1,
            task_id=1,
            agreement_score=[ResponseScore(task_id=1, agreement_score=0.1)],
            task_metrics=[
                TaskMetric(task_from_id=1, task_to_id=2, metric_score=0.1)
            ],
        ),
    ) as mock_compare_agreement_scores:
        mock_agreement_score_response = [
            AgreementScoreServiceResponse(
                agreement_score_reached=True,
                annotator_id=uuid.uuid4(),
                job_id=1,
                task_id=1,
                agreement_score=[
                    ResponseScore(task_id=1, agreement_score=0.1)
                ],
                task_metrics=[
                    TaskMetric(task_from_id=1, task_to_id=2, metric_score=0.1)
                ],
            )
        ]
        mock_get_agreement_score.return_value = mock_agreement_score_response
        mock_session.query().all.return_value = [mock_task]
        services.evaluate_agreement_score(
            db=mock_session,
            task=mock_task,
            tenant="mock_tenant",
            token=mock_tenant_data,
        )
        mock_get_file_path_and_bucket.assert_called_once_with(
            mock_task.file_id, "mock_tenant", mock_tenant_data.token
        )
        mock_compare_agreement_scores.assert_called_once_with(
            mock_agreement_score_response, services.AGREEMENT_SCORE_MIN_MATCH
        )
        mock_get_agreement_score.assert_called_once_with(
            agreement_scores_input=[], tenant="mock_tenant", token="mock_token"
        )


def test_get_unique_scores(response_scores):
    unique_scores = set()
    task_id = 1
    services.get_unique_scores(task_id, response_scores, unique_scores)
    expected_scores = {
        services._MetricScoreTuple(task_from=1, task_to=2, score=0.9),
        services._MetricScoreTuple(task_from=1, task_to=3, score=0.7),
    }
    assert unique_scores == expected_scores


def test_compare_agreement_scores_all_above_min_match(
    mock_agreement_score_response: Mock,
    mock_parse_obj_as: Mock,
    mock_get_unique_scores: Mock,
    mock_task_metric: Mock,
    mock_agreement_score_comparing_result: Mock,
):
    min_match = 0.8
    mock_parse_obj_as.return_value = [
        ResponseScore(task_id=1, agreement_score=0.2)
    ]

    def task_metric_side_effect(task_from_id, task_to_id, metric_score):
        mock_task_metric_instance = TaskMetric(
            task_from_id=task_from_id,
            task_to_id=task_to_id,
            metric_score=metric_score,
        )
        return mock_task_metric_instance

    mock_task_metric.side_effect = task_metric_side_effect
    mock_agreement_score_comparing_result.return_value = (
        AgreementScoreComparingResult(
            agreement_score_reached=True,
            task_metrics=[
                mock_task_metric(1, 2, 0.95),
                mock_task_metric(1, 3, 0.8),
                mock_task_metric(2, 3, 0.85),
            ],
        )
    )
    result = services.compare_agreement_scores(
        mock_agreement_score_response, min_match
    )
    assert result.agreement_score_reached


def test_compare_agreement_scores_some_below_min_match(
    mock_agreement_score_response: Mock,
    mock_parse_obj_as: Mock,
    mock_get_unique_scores: Mock,
    mock_task_metric: Mock,
    mock_agreement_score_comparing_result: Mock,
):
    min_match = 0.9
    mock_parse_obj_as.return_value = [
        ResponseScore(task_id=1, agreement_score=0.2)
    ]

    def task_metric_side_effect(task_from_id, task_to_id, metric_score):
        mock_task_metric_instance = TaskMetric(
            task_from_id=task_from_id,
            task_to_id=task_to_id,
            metric_score=metric_score,
        )
        return mock_task_metric_instance

    mock_task_metric.side_effect = task_metric_side_effect
    mock_agreement_score_comparing_result.return_value = (
        AgreementScoreComparingResult(
            agreement_score_reached=False,
            task_metrics=[mock_task_metric(1, 2, 0.95)],
        )
    )
    result = services.compare_agreement_scores(
        mock_agreement_score_response, min_match
    )
    assert not result.agreement_score_reached


def test_compare_agreement_scores_empty_response(
    mock_parse_obj_as: Mock,
    mock_get_unique_scores: Mock,
    mock_task_metric: Mock,
    mock_agreement_score_comparing_result: Mock,
):
    min_match = 0.5
    mock_parse_obj_as.return_value = []
    mock_task_metric.return_value = TaskMetric(
        task_from_id=1, task_to_id=2, metric_score=0.5
    )
    mock_agreement_score_comparing_result.return_value = (
        AgreementScoreComparingResult(
            agreement_score_reached=False,
            task_metrics=[],
        )
    )
    result = services.compare_agreement_scores([], min_match)
    assert not result.agreement_score_reached
    assert result.task_metrics == []


def test_save_agreement_metrics(mock_session: Mock):
    agreement_score = AgreementScoreComparingResult(
        agreement_score_reached=True, task_metrics=[]
    )
    services.save_agreement_metrics(mock_session, agreement_score)
    mock_session.bulk_save_objects.assert_called_once_with([])
    mock_session.commit.assert_called_once()


def test_get_accum_annotations():
    with patch("annotation.tasks.services.Session") as mock_session, patch(
        "annotation.tasks.services.accumulate_pages_info",
        return_value=(
            None,
            None,
            [1, 2, 3],
            None,
            None,
            MagicMock(),
        ),
    ) as mock_accumulate_pages_info, patch(
        "annotation.tasks.services.construct_particular_rev_response"
    ) as mock_construct_particular_rev_response:
        annotation_task = ManualAnnotationTask(id=2, job_id=1, file_id=3)
        expected_revisions = AnnotatedDoc()
        mock_query = mock_session.query.return_value
        mock_query = mock_query.filter.return_value
        mock_query = mock_query.order_by.return_value
        mock_query.all.return_value = expected_revisions
        mock_accumulate_pages_info.return_value[5].pages = [1, 2, 3]
        mock_construct_particular_rev_response.return_value = (
            ParticularRevisionSchema(
                revision="20fe52cce6a632c6eb09fdc5b3e1594f926eea69",
                user=uuid.uuid4(),
                pipeline=1,
                date=datetime(2024, 10, 19, 1, 1, 1),
                pages=[PageSchema(page_num=1, size={}, objs=[])],
            )
        )
        result = services.get_accum_annotations(
            db=mock_session,
            x_current_tenant="tenant_1",
            annotation_task=annotation_task,
        )
        mock_accumulate_pages_info.assert_called_once()
        mock_construct_particular_rev_response.assert_called_once()
        assert result == mock_construct_particular_rev_response.return_value


def test_get_accum_annotations_no_revisions(mock_session: Mock):
    with patch(
        "annotation.tasks.services.accumulate_pages_info"
    ) as mock_accumulate_pages_info, patch(
        "annotation.tasks.services.construct_particular_rev_response"
    ) as mock_construct_particular_rev_response:
        annotation_task = ManualAnnotationTask(id=2, job_id=1, file_id=3)
        mock_query = mock_session.query.return_value
        mock_query = mock_query.filter.return_value
        mock_query = mock_query.order_by.return_value
        mock_query.all.return_value = []
        result = services.get_accum_annotations(
            db=mock_session,
            x_current_tenant="tenant_1",
            annotation_task=annotation_task,
        )
        mock_accumulate_pages_info.assert_not_called()
        mock_construct_particular_rev_response.assert_not_called()
        assert result is None


def test_get_accum_annotations_no_required_revision(mock_session: Mock):
    with patch(
        "annotation.tasks.services.accumulate_pages_info",
        return_value=(
            None,
            None,
            [1, 2, 3],
            None,
            None,
            None,
        ),
    ) as mock_accumulate_pages_info, patch(
        "annotation.tasks.services.construct_particular_rev_response"
    ) as mock_construct_particular_rev_response:
        annotation_task = ManualAnnotationTask(id=2, job_id=1, file_id=3)
        expected_revisions = AnnotatedDoc()
        mock_query = mock_session.query.return_value
        mock_query = mock_query.filter.return_value
        mock_query = mock_query.order_by.return_value
        mock_query.all.return_value = expected_revisions
        result = services.get_accum_annotations(
            db=mock_session,
            x_current_tenant="tenant_1",
            annotation_task=annotation_task,
        )
        mock_accumulate_pages_info.assert_called_once()
        mock_construct_particular_rev_response.assert_not_called()
        assert result is None


def test_remove_unnecessary_attributes():
    categories = {"category1", "category2"}
    page_annotations = PageSchema(page_num=1, size={}, objs=[])
    page_annotations.size = "A4"
    page_annotations.objs = [
        {
            "type": "text",
            "data": {
                "tokens": [
                    {
                        "id": 1,
                        "text": "Sample",
                        "x": 0,
                        "y": 0,
                        "width": 100,
                        "height": 50,
                        "extra": "unnecessary",
                    },
                    {
                        "id": 2,
                        "text": "Another",
                        "x": 10,
                        "y": 20,
                        "width": 200,
                        "height": 100,
                    },
                ],
                "dataAttributes": ["attr1", "attr2"],
            },
        },
        {"type": "image", "data": {"tokens": []}},
    ]

    expected_result = {
        "size": "A4",
        "objects": [
            {
                "type": "text",
                "data": {
                    "tokens": [
                        {
                            "id": 1,
                            "text": "Sample",
                            "x": 0,
                            "y": 0,
                            "width": 100,
                            "height": 50,
                        },
                        {
                            "id": 2,
                            "text": "Another",
                            "x": 10,
                            "y": 20,
                            "width": 200,
                            "height": 100,
                        },
                    ],
                    "dataAttributes": ["attr1", "attr2"],
                },
            },
            {"type": "image", "data": {"tokens": []}},
        ],
        "categories": categories,
    }
    result = services.remove_unnecessary_attributes(
        categories, page_annotations
    )
    assert result == expected_result


@pytest.mark.parametrize(
    (
        "annotation_tasks",
        "get_accum_annotations_return_value",
        "expected_result",
    ),
    (
        (
            [ManualAnnotationTask()],
            None,
            {},
        ),
        (
            [ManualAnnotationTask()],
            ParticularRevisionSchema(
                revision="20fe52cce6a632c6eb09fdc5b3e1594f926eea69",
                user=uuid.uuid4(),
                pipeline=1,
                date=datetime(2021, 10, 19, 1, 1, 1),
                pages=[
                    PageSchema(
                        page_num=1,
                        size={},
                        objs=[],
                        pages=[MagicMock()],
                    )
                ],
                validated=[2],
                failed_validation_pages=[],
                categories={"1", "2"},
                links_json=[
                    {"to": 2, "category": "my_category", "type": "directional"}
                ],
            ),
            {1: {0: {"size": "A4", "objects": []}}},
        ),
    ),
)
def test_load_annotations(
    mock_session: Mock,
    annotation_tasks: List[ManualAnnotationTask],
    get_accum_annotations_return_value: Optional[ParticularRevisionSchema],
    expected_result: Dict[int, Any],
):
    with patch(
        "annotation.tasks.services.get_accum_annotations",
        return_value=get_accum_annotations_return_value,
    ) as mock_get_accum_annotations, patch(
        "annotation.tasks.services.remove_unnecessary_attributes",
        return_value={
            "size": "A4",
            "objects": [],
        },
    ):
        mock_tenant = "tenant_1"
        result = services.load_annotations(
            db=mock_session,
            x_current_tenant=mock_tenant,
            annotation_tasks=annotation_tasks,
        )
        assert result == expected_result
        mock_get_accum_annotations.assert_called_once_with(
            mock_session,
            mock_tenant,
            annotation_tasks[0],
        )


@pytest.mark.parametrize(
    ("old_id", "id_mapping", "expected_result"),
    (
        (1, {(1, 2, 3): 100}, 100),
        (4, {(1, 2, 3): 100, (4, 5, 6): 200}, 200),
        (7, {(1, 2, 3): 100, (4, 5, 6): 200}, None),
        (1, {}, None),
    ),
)
def test_get_new_id(
    old_id: int,
    id_mapping: Dict[Tuple[int, ...], int],
    expected_result: Optional[int],
):
    result = services.get_new_id(old_id, id_mapping)
    assert result == expected_result


@pytest.mark.parametrize(
    ("old_id", "id_mapping", "expected_result"),
    (
        (1, {(1, 2, 3): 100}, (1, 2, 3)),
        (4, {(1, 2, 3): 100, (4, 5, 6): 200}, (4, 5, 6)),
        (7, {(1, 2, 3): 100, (4, 5, 6): 200}, ()),
        (1, {}, ()),
    ),
)
def test_get_common_ids(
    old_id: int,
    id_mapping: Dict[Tuple[int, ...], int],
    expected_result: Tuple[int, ...],
):
    result = services.get_common_ids(old_id, id_mapping)
    assert result == expected_result


@pytest.mark.parametrize(
    (
        "common_objs_ids",
        "all_tasks_objs",
        "id_mapping",
        "expected_links",
        "expected_children",
    ),
    (
        (
            (1, 2),
            {
                1: {"links": [{"to": 2}], "children": [3]},
                2: {"links": [{"to": 3}], "children": []},
            },
            {(2,): 200, (3,): 300},
            [[{"to": 2}], [{"to": 3}]],
            [[3], []],
        ),
        (
            (1,),
            {1: {"links": [{"to": 2}], "children": []}},
            {(2,): 200},
            [[{"to": 2}]],
            [[]],
        ),
        ((), {}, {}, [], []),
    ),
)
def test_get_links_and_children(
    common_objs_ids: Tuple[int, ...],
    all_tasks_objs: Dict[int, Any],
    id_mapping: Dict[Tuple[int], int],
    expected_links: List[List[Dict[str, int]]],
    expected_children: List[List[int]],
):
    with patch("annotation.tasks.services.get_new_id") as mock_get_new_id:
        mock_get_new_id.side_effect = lambda old_id, _: (
            old_id if old_id in [2, 3] else None
        )
        result_links, result_children = services.get_links_and_children(
            common_objs_ids, all_tasks_objs, id_mapping
        )
        assert result_links == expected_links
        assert result_children == expected_children


@pytest.mark.parametrize(
    ("items", "expected"),
    (
        (
            [
                [{"a": 1, "b": 2, "c": 3}, {"d": 4}, {"e": 5}],
                [{"d": 4}, {"f": 6}],
                [{"d": 4}, {"g": 7}],
            ],
            [{"d": 4}],
        ),
        (
            [
                [{"a": 1}],
                [],
                [{"b": 2}],
            ],
            [],
        ),
        (
            [
                [{"a": 1}, {"b": 2}],
            ],
            [{"a": 1}, {"b": 2}],
        ),
        ([], []),
    ),
)
def test_get_common_values(
    items: List[List[Dict[str, int]]],
    expected: List[Dict[str, int]],
):
    assert services.get_common_values(items) == expected


@pytest.mark.parametrize(
    ("old_id", "id_mapping", "expected_id"),
    (
        (1, {(1,): 101}, 101),
        (2, {(2,): 102}, 102),
        (3, {(3,): 103}, 103),
    ),
)
def test_change_ids_get_new_id(
    old_id: int, id_mapping: Dict[Tuple[int], int], expected_id: int
):
    mock_get_new_id = MagicMock(
        side_effect=lambda old_id, _: id_mapping.get((old_id,), old_id)
    )
    with patch("annotation.tasks.services.get_new_id", mock_get_new_id):
        result = services.get_new_id(old_id, id_mapping)
        assert result == expected_id
    mock_get_new_id.assert_called_with(old_id, id_mapping)


@pytest.mark.parametrize(
    ("all_tasks_objs", "doc_objs", "id_mapping", "expected_ids"),
    (
        (
            {
                "task1": {"objects": [{"id": 1}, {"id": 2}]},
                "task2": {"objects": [{"id": 3}, {"id": 4}]},
            },
            {
                "doc1": {
                    "objects": [
                        {"id": 1, "links": [2], "children": [3]},
                        {"id": 2},
                        {"id": 3},
                    ]
                }
            },
            {(1,): 101, (2,): 102, (3,): 103},
            [101, 102, 103],
        ),
    ),
)
def test_change_ids_basic(
    all_tasks_objs: Dict[str, Any],
    doc_objs: Dict[str, Dict[str, Any]],
    id_mapping: Dict[Tuple[int], int],
    expected_ids: List[int],
):
    with patch(
        "annotation.tasks.services.get_links_and_children",
        return_value=([{"test1": "test"}], [[1]]),
    ):
        services.change_ids(all_tasks_objs, doc_objs, id_mapping)
        for i, obj in enumerate(doc_objs["doc1"]["objects"]):
            assert obj["id"] == expected_ids[i]


def test_remove_ids():
    task_obj = {
        "id": 1,
        "name": "Task 1",
        "description": "This is a task.",
        "links": [2, 3],
        "children": [4, 5],
        "extra_info": "Some extra info",
    }
    expected_result = {
        "name": "Task 1",
        "description": "This is a task.",
        "extra_info": "Some extra info",
    }
    result = services.remove_ids(task_obj)
    assert result == expected_result
    assert "id" not in result
    assert "links" not in result
    assert "children" not in result


def test_find_common_objs(setup_data: Dict[int, Any]):
    task_data, all_tasks = setup_data
    expected_common_objs = [
        {"id": 1, "name": "Object A", "value": "Some Value", "links": [2]},
        {
            "id": 2,
            "name": "Object B",
            "value": "Another Value",
        },
    ]
    expected_same_ids = {1: ["1"], 2: ["2"]}
    result_common_objs, result_same_ids = services.find_common_objs(
        task_data, all_tasks
    )
    assert result_common_objs == expected_common_objs
    assert result_same_ids == expected_same_ids


def test_find_common_objs_no_common_objects():
    task_data = {
        "objects": [{"id": 3, "name": "Object D", "value": "Unique Value"}]
    }
    all_tasks = {
        1: [({"name": "Object A", "value": "Some Value"}, "1")],
        2: [({"name": "Object B", "value": "Another Value"}, "2")],
    }
    expected_common_objs = []
    expected_same_ids = {}
    result_common_objs, result_same_ids = services.find_common_objs(
        task_data, all_tasks
    )
    assert result_common_objs == expected_common_objs
    assert result_same_ids == expected_same_ids


def test_find_common_objs_empty_data():
    task_data = {"objects": []}
    all_tasks = {}
    expected_common_objs = []
    expected_same_ids = {}
    result_common_objs, result_same_ids = services.find_common_objs(
        task_data, all_tasks
    )
    assert result_common_objs == expected_common_objs
    assert result_same_ids == expected_same_ids


def test_get_tasks_without_ids_empty():
    assert services.get_tasks_without_ids({}) == {}


def test_get_tasks_without_ids_with_task_data():
    tasks = {
        1: {
            "objects": [
                {
                    "id": "1",
                    "name": "Task 1",
                    "details": {"id": "a1", "info": "Details 1"},
                },
                {"id": "2", "name": "Task 2"},
            ]
        }
    }
    expected = {
        1: [
            (
                {
                    "name": "Task 1",
                    "details": {"id": "a1", "info": "Details 1"},
                },
                "1",
            ),
            ({"name": "Task 2"}, "2"),
        ]
    }
    assert services.get_tasks_without_ids(tasks) == expected


def test_get_tasks_without_ids_with_nested_info():
    tasks = {
        2: {
            "objects": [
                {
                    "id": "3",
                    "info": {"id": "b3", "value": "Nested Value"},
                },
            ]
        }
    }
    expected = {2: [({"info": {"id": "b3", "value": "Nested Value"}}, "3")]}
    assert services.get_tasks_without_ids(tasks) == expected


def test_get_tasks_without_ids_with_multiple_task_types():
    tasks = {
        3: {
            "objects": [
                {"id": "4", "name": "Task 4"},
                {"id": "5", "status": "Complete"},
            ]
        },
        4: {
            "objects": [
                {"id": "6", "description": "Task 6"},
            ]
        },
    }
    expected = {
        3: [({"name": "Task 4"}, "4"), ({"status": "Complete"}, "5")],
        4: [({"description": "Task 6"}, "6")],
    }
    assert services.get_tasks_without_ids(tasks) == expected


<<<<<<< HEAD
def test_lru():
    cache = services.LRU(2)
    cache[1] = "test1"
    cache[2] = "test2"
    assert cache[1] == "test1"
    assert cache[2] == "test2"


def test_lru_key_removed_due_to_capacity():
    cache = services.LRU(2)
    cache[1] = "test1"
    cache[2] = "test2"
    cache[3] = "test3"
    assert len(cache) == 2
    with pytest.raises(KeyError):
        cache[1]
=======
def test_create_validation_revisions_successful(
    mock_session: Mock,
    mock_get_file_path_and_bucket: Mock,
    mock_construct_annotated_pages: PageSchema,
    mock_construct_annotated_doc: Mock,
    mock_update_task_status: Mock,
    mock_logger_exception: Mock,
):
    x_current_tenant = "tenant_1"
    token = MagicMock(token="fake_token")
    job_id = 123
    user_id = uuid.uuid4()
    validation_tasks = [
        ManualAnnotationTask(file_id=1, pages={1}, user_id=user_id, id=10)
    ]
    services.create_validation_revisions(
        mock_session, x_current_tenant, token, job_id, validation_tasks
    )
    mock_get_file_path_and_bucket.assert_called_once_with(
        1, x_current_tenant, token.token
    )
    mock_logger_exception.assert_not_called()


def test_create_validation_revisions_multiple_tasks(
    mock_session: Mock,
    mock_get_file_path_and_bucket: Mock,
    mock_construct_annotated_pages: PageSchema,
    mock_construct_annotated_doc: Mock,
    mock_update_task_status: Mock,
    mock_logger_exception: Mock,
):
    x_current_tenant = "tenant_1"
    token = MagicMock(token="fake_token")
    job_id = 123
    validation_tasks = [
        ManualAnnotationTask(
            file_id=1, pages={1, 2}, user_id=uuid.uuid4(), id=10
        ),
        ManualAnnotationTask(
            file_id=2, pages={3}, user_id=uuid.uuid4(), id=11
        ),
    ]
    with patch(
        "annotation.tasks.services.construct_annotated_pages",
        return_value=(
            [
                PageSchema(
                    page_num=10,
                    size={"width": 10.2, "height": 123.34},
                    objs=[
                        {
                            "id": 2,
                        }
                    ],
                ),
            ],
            set(["tasks1", "tasks2"]),
        ),
    ):
        services.create_validation_revisions(
            mock_session, x_current_tenant, token, job_id, validation_tasks
        )

        assert mock_get_file_path_and_bucket.call_count == 2
        mock_logger_exception.assert_not_called()


def test_create_validation_revisions_multiple_tasks_value_error(
    mock_session: Mock,
    mock_get_file_path_and_bucket: Mock,
    mock_construct_annotated_pages: PageSchema,
    mock_construct_annotated_doc: Mock,
    mock_update_task_status: Mock,
    mock_logger_exception: Mock,
):
    x_current_tenant = "tenant_1"
    token = MagicMock(token="fake_token")
    job_id = 123
    validation_tasks = [
        ManualAnnotationTask(
            file_id=1, pages={1, 2}, user_id=uuid.uuid4(), id=10
        ),
        ManualAnnotationTask(
            file_id=2, pages={3}, user_id=uuid.uuid4(), id=11
        ),
    ]
    mock_construct_annotated_doc.side_effect = ValueError(
        "Simulation of a fault"
    )
    with patch(
        "annotation.tasks.services.construct_annotated_pages",
        return_value=(
            [
                PageSchema(
                    page_num=10,
                    size={"width": 10.2, "height": 123.34},
                    objs=[
                        {
                            "id": 2,
                        }
                    ],
                ),
            ],
            set(["tasks1", "tasks2"]),
        ),
    ):
        services.create_validation_revisions(
            mock_session, x_current_tenant, token, job_id, validation_tasks
        )
    assert mock_get_file_path_and_bucket.call_count == 2
    mock_logger_exception.assert_called_with(
        "Cannot save first validation revision."
    )
    mock_update_task_status.assert_not_called()


def test_construct_annotated_pages(mock_session: Mock):
    x_current_tenant = "tenant_1"
    with patch(
        "annotation.tasks.services.PageSchema",
        return_value=PageSchema(page_num=1, size={}, objs=[]),
    ), patch("annotation.tasks.services.load_annotations", return_value={}):
        pages, categories = services.construct_annotated_pages(
            mock_session, x_current_tenant, []
        )
        assert not pages
        assert not categories


def test_construct_annotated_pages_common_objs(mock_session: Mock):
    x_current_tenant = "tenant_1"
    annotation_tasks = [
        ManualAnnotationTask(file_id=1, pages={1}, user_id=1, id=10),
        ManualAnnotationTask(file_id=2, pages={1}, user_id=2, id=11),
    ]
    mock_tasks_annotations = {
        1: {
            1: {
                "size": (1000, 1000),
                "objects": [{"id": "1", "type": "rect"}],
                "categories": {"cat1"},
            },
            2: {
                "size": (1000, 1000),
                "objects": [{"id": "2", "type": "rect"}],
                "categories": {"cat1"},
            },
        },
        2: {},
    }
    expected_categories = {"cat1"}
    with patch(
        "annotation.tasks.services.load_annotations",
        return_value=mock_tasks_annotations,
    ), patch(
        "annotation.tasks.services.PageSchema",
        return_value=PageSchema(page_num=1000, size={}, objs=[]),
    ):
        _, categories = services.construct_annotated_pages(
            mock_session, x_current_tenant, annotation_tasks
        )
        assert categories == expected_categories


def test_construct_annotated_pages_no_common_categories(mock_session: Mock):
    x_current_tenant = "tenant_1"
    annotation_tasks = [
        ManualAnnotationTask(file_id=1, pages={1}, user_id=1, id=10),
    ]
    mock_tasks_annotations = {
        1: {
            1: {
                "size": (1000, 1000),
                "objects": [{"id": "1", "type": "rect"}],
                "categories": {"cat1"},
            },
            2: {
                "size": (1000, 1000),
                "objects": [{"id": "2", "type": "rect"}],
                "categories": {"cat2"},
            },
        },
    }
    expected_categories = set()
    with patch(
        "annotation.tasks.services.load_annotations",
        return_value=mock_tasks_annotations,
    ), patch(
        "annotation.tasks.services.PageSchema",
        return_value=PageSchema(page_num=10, size={}, objs=[]),
    ):
        _, categories = services.construct_annotated_pages(
            mock_session, x_current_tenant, annotation_tasks
        )
        assert categories == expected_categories
>>>>>>> 3e09815b
<|MERGE_RESOLUTION|>--- conflicted
+++ resolved
@@ -1748,24 +1748,6 @@
     assert services.get_tasks_without_ids(tasks) == expected
 
 
-<<<<<<< HEAD
-def test_lru():
-    cache = services.LRU(2)
-    cache[1] = "test1"
-    cache[2] = "test2"
-    assert cache[1] == "test1"
-    assert cache[2] == "test2"
-
-
-def test_lru_key_removed_due_to_capacity():
-    cache = services.LRU(2)
-    cache[1] = "test1"
-    cache[2] = "test2"
-    cache[3] = "test3"
-    assert len(cache) == 2
-    with pytest.raises(KeyError):
-        cache[1]
-=======
 def test_create_validation_revisions_successful(
     mock_session: Mock,
     mock_get_file_path_and_bucket: Mock,
@@ -1962,4 +1944,21 @@
             mock_session, x_current_tenant, annotation_tasks
         )
         assert categories == expected_categories
->>>>>>> 3e09815b
+
+
+def test_lru():
+    cache = services.LRU(2)
+    cache[1] = "test1"
+    cache[2] = "test2"
+    assert cache[1] == "test1"
+    assert cache[2] == "test2"
+
+
+def test_lru_key_removed_due_to_capacity():
+    cache = services.LRU(2)
+    cache[1] = "test1"
+    cache[2] = "test2"
+    cache[3] = "test3"
+    assert len(cache) == 2
+    with pytest.raises(KeyError):
+        cache[1]