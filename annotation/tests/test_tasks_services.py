--- conflicted
+++ resolved
@@ -2,11 +2,7 @@
 import uuid
 from copy import deepcopy
 from datetime import datetime
-<<<<<<< HEAD
-from typing import Any, Dict, List, Optional, Tuple
-=======
 from typing import Any, Dict, List, Optional, Set, Tuple, Union
->>>>>>> daaec469
 from unittest.mock import MagicMock, Mock, call, patch
 
 import pytest
@@ -15,19 +11,6 @@
 
 from annotation.errors import CheckFieldError, FieldConstraintError
 from annotation.filters import TaskFilter
-<<<<<<< HEAD
-from annotation.models import (
-    AgreementMetrics,
-    AnnotatedDoc,
-    File,
-    ManualAnnotationTask,
-)
-from annotation.schemas.jobs import ValidationSchema
-from annotation.schemas.tasks import (
-    AgreementScoreServiceResponse,
-    ManualAnnotationTaskInSchema,
-    ResponseScore,
-=======
 from annotation.jobs.services import ValidationSchema
 from annotation.models import (
     AgreementMetrics,
@@ -45,7 +28,6 @@
     ManualAnnotationTaskInSchema,
     ResponseScore,
     TaskMetric,
->>>>>>> daaec469
     TaskStatusEnumSchema,
 )
 from annotation.tasks import services
@@ -86,25 +68,6 @@
 def mock_stats(
     mock_task: ManualAnnotationTask, mock_metric: ManualAnnotationTask
 ):
-<<<<<<< HEAD
-    stat1 = AnnotatedDoc()
-    stat1.task = mock_task
-    stat1.task_id = 1
-    stat1.created = datetime(2024, 1, 1, 12, 0, 0)
-    stat1.updated = datetime(2024, 1, 2, 12, 0, 0)
-
-    stat2 = AnnotatedDoc()
-    stat2.task = mock_task
-    stat2.task_id = 2
-    stat2.created = datetime(2024, 1, 3, 12, 0, 0)
-    stat2.updated = datetime(2024, 1, 4, 12, 0, 0)
-
-    stat3 = AnnotatedDoc()
-    stat3.task = mock_task
-    stat3.task_id = 3
-    stat3.created = datetime(2024, 1, 5, 12, 0, 0)
-    stat3.updated = datetime(2024, 1, 6, 12, 0, 0)
-=======
     stat1 = AnnotationStatistics(
         task=mock_task,
         task_id=1,
@@ -123,7 +86,6 @@
         created=datetime.utcnow(),
         updated=datetime.utcnow(),
     )
->>>>>>> daaec469
     stat3.task.status = TaskStatusEnumSchema.finished
     yield [stat1, stat2, stat3]
 
@@ -239,32 +201,6 @@
 
 
 @pytest.fixture
-<<<<<<< HEAD
-def mock_validation_revisions():
-    with patch(
-        "annotation.tasks.services.get_file_path_and_bucket",
-        return_value=("s3/path", "bucket"),
-    ) as mock_get_file_path_and_bucket, patch(
-        "annotation.tasks.services.get_annotation_tasks", return_value={}
-    ) as mock_get_annotation_tasks, patch(
-        "annotation.tasks.services.construct_annotated_pages",
-        return_value=([], set()),
-    ) as mock_construct_annotated_pages, patch(
-        "annotation.tasks.services.construct_annotated_doc", return_value=None
-    ) as mock_construct_annotated_doc, patch(
-        "annotation.tasks.services.update_task_status", return_value=None
-    ) as mock_update_task_status, patch(
-        "annotation.tasks.services.Logger.exception", return_value=None
-    ) as mock_logger_exception:
-        yield {
-            "mock_get_file_path_and_bucket": mock_get_file_path_and_bucket,
-            "mock_get_annotation_tasks": mock_get_annotation_tasks,
-            "mock_construct_annotated_pages": mock_construct_annotated_pages,
-            "mock_construct_annotated_doc": mock_construct_annotated_doc,
-            "mock_update_task_status": mock_update_task_status,
-            "mock_logger_exception": mock_logger_exception,
-        }
-=======
 def mock_get_file_path_and_bucket():
     with patch(
         "annotation.tasks.services.get_file_path_and_bucket",
@@ -336,7 +272,6 @@
 def mock_logger_exception():
     with patch("annotation.tasks.services.Logger.exception") as mock:
         yield mock
->>>>>>> daaec469
 
 
 @pytest.mark.parametrize(
@@ -364,28 +299,6 @@
         mock_validate_files_info.assert_called_once_with(None, task_info)
 
 
-<<<<<<< HEAD
-def test_validate_task_info_invalid_task_info(mock_session: Mock):
-    task_info = {"is_validation": False}
-    validation_type = ValidationSchema.validation_only
-
-    with pytest.raises(FieldConstraintError):
-        services.validate_task_info(mock_session, task_info, validation_type)
-
-
-@pytest.mark.parametrize("is_validation", (True, False))
-def test_validate_users_info(mock_session: Mock, is_validation: bool):
-    task_info = {
-        "is_validation": is_validation,
-        "user_id": 1,
-        "job_id": 2,
-    }
-    mock_session.query().filter_by().first().return_value = True
-    services.validate_users_info(
-        mock_session, task_info, ValidationSchema.validation_only
-    )
-    assert mock_session.query.call_count == 2
-=======
 def test_validate_task_info_invalid_task_info():
     with patch("sqlalchemy.orm.Session", spec=True) as mock_session:
         db_session = mock_session()
@@ -409,7 +322,6 @@
             db_session, task_info, ValidationSchema.validation_only
         )
         assert db_session.query.call_count == 2
->>>>>>> daaec469
 
 
 def test_validate_users_info_cross_validation(mock_session: Mock):
@@ -421,10 +333,6 @@
             "user_id": 1,
             "job_id": 2,
         }
-<<<<<<< HEAD
-
-=======
->>>>>>> daaec469
         services.validate_users_info(
             mock_session, task_info, ValidationSchema.cross
         )
@@ -440,22 +348,6 @@
     is_validation: bool,
     validator_or_annotator: str,
 ):
-<<<<<<< HEAD
-    task_info = {
-        "is_validation": is_validation,
-        "user_id": 1,
-        "job_id": 2,
-    }
-    mock_session.query().filter_by().first.return_value = None
-    expected_error_message = (
-        f"user 1 is not assigned as {validator_or_annotator} for job 2"
-    )
-    with pytest.raises(FieldConstraintError, match=expected_error_message):
-        services.validate_users_info(
-            mock_session, task_info, ValidationSchema.validation_only
-        )
-
-=======
     with patch("sqlalchemy.orm.Session", spec=True) as mock_session:
         db_session = mock_session()
         task_info = {
@@ -471,40 +363,8 @@
             services.validate_users_info(
                 db_session, task_info, ValidationSchema.validation_only
             )
->>>>>>> daaec469
-
-def test_validate_files_info(mock_session: Mock):
-    task_info = {
-        "file_id": 1,
-        "job_id": 2,
-        "pages": [1, 2, 3],
-    }
-    mock_file = Mock(spec=File)
-    mock_file.pages_number = 3
-    mock_query = mock_session.query.return_value
-    mock_query.filter_by.return_value.first.return_value = mock_file
-    services.validate_files_info(mock_session, task_info)
-    assert mock_session.query.call_count == 1
-    mock_session.query.assert_has_calls((call(File),))
-    mock_query.filter_by.assert_called_once_with(file_id=1, job_id=2)
-
-
-def test_validate_files_info_invalid_page_numbers(mock_session: Mock):
-    task_info = {
-        "file_id": 1,
-        "job_id": 2,
-        "pages": [1, 2, 4],
-    }
-    mock_file = Mock(spec=File, pages_number=3)
-    mock_session.query().filter_by().first.return_value = mock_file
-    expected_error_message_regex = r"pages \(\{4\}\) do not belong to file"
-    with pytest.raises(
-        FieldConstraintError, match=expected_error_message_regex
-    ):
-        services.validate_files_info(mock_session, task_info)
-
-<<<<<<< HEAD
-=======
+
+
 def test_validate_files_info():
     with patch("sqlalchemy.orm.Session", spec=True) as mock_session:
         db_session = mock_session()
@@ -556,31 +416,8 @@
             FieldConstraintError, match=expected_error_message_regex
         ):
             services.validate_files_info(db_session, task_info)
->>>>>>> daaec469
-
-def test_validate_files_info_missing_file(mock_session: Mock):
-    task_info = {
-        "file_id": 1,
-        "job_id": 2,
-        "pages": [1, 2, 3],
-    }
-    mock_session.query().filter_by().first.return_value = None
-
-<<<<<<< HEAD
-    expected_error_message_regex = r"file with id 1 is not assigned for job 2"
-    with pytest.raises(
-        FieldConstraintError, match=expected_error_message_regex
-    ):
-        services.validate_files_info(mock_session, task_info)
-
-
-def test_check_cross_annotating_pages(mock_session: Mock):
-    task_info = {"user_id": 1, "file_id": 2, "job_id": 3, "pages": {4, 5}}
-    existing_pages = []
-
-    mock_query = mock_session.query.return_value
-    mock_query.filter.return_value.all.return_value = [(existing_pages,)]
-=======
+
+
 def test_check_cross_annotating_pages():
     with patch("sqlalchemy.orm.Session", spec=True) as mock_session:
         db_session = mock_session()
@@ -592,28 +429,8 @@
         assert db_session.query.call_count == 1
         db_session.query.assert_has_calls((call(ManualAnnotationTask.pages),))
         mock_query.filter.assert_called_once()
->>>>>>> daaec469
-
-    services.check_cross_annotating_pages(mock_session, task_info)
-
-<<<<<<< HEAD
-    assert mock_session.query.call_count == 1
-    mock_session.query.assert_has_calls((call(ManualAnnotationTask.pages),))
-    mock_query.filter.assert_called_once()
-
-
-def test_check_cross_annotating_pages_page_already_annotated(
-    mock_session: Mock,
-):
-    task_info = {"user_id": 1, "file_id": 2, "job_id": 3, "pages": {4, 5}}
-    existing_pages = [4, 5]
-    mock_query = mock_session.query.return_value
-    mock_query.filter.return_value.all.return_value = [(existing_pages,)]
-    with pytest.raises(
-        FieldConstraintError, match=".*tasks for this user: {4, 5}.*"
-    ):
-        services.check_cross_annotating_pages(mock_session, task_info)
-=======
+
+
 def test_check_cross_annotating_pages_page_already_annotated():
     with patch("sqlalchemy.orm.Session", spec=True) as mock_session:
         db_session = mock_session()
@@ -625,7 +442,6 @@
             FieldConstraintError, match=".*tasks for this user: {4, 5}.*"
         ):
             services.check_cross_annotating_pages(db_session, task_info)
->>>>>>> daaec469
 
 
 @pytest.mark.parametrize(
@@ -748,10 +564,7 @@
     mock_query.limit.return_value.offset.return_value.all.return_value = [
         "task1"
     ]
-<<<<<<< HEAD
-=======
-
->>>>>>> daaec469
+
     total_objects, annotation_tasks = services.read_annotation_tasks(
         db=mock_session,
         search_params={"file_ids": [1, 2], "job_ids": [3]},
@@ -818,13 +631,7 @@
     }
     expected_filters = deepcopy(filter_args)
     expected_additional_filters = {}
-<<<<<<< HEAD
-
     result = services.remove_additional_filters(filter_args)
-
-=======
-    result = services.remove_additional_filters(filter_args)
->>>>>>> daaec469
     assert filter_args == expected_filters
     assert result == expected_additional_filters
 
@@ -897,13 +704,7 @@
         mock_get_jobs_by_name.return_value = {}
         mock_form_query.return_value = (MagicMock(), MagicMock())
         mock_paginate.return_value = []
-<<<<<<< HEAD
-
         result = services.filter_tasks_db(mock_session, request, tenant, token)
-
-=======
-        result = services.filter_tasks_db(mock_session, request, tenant, token)
->>>>>>> daaec469
         assert result == ([], {}, {})
 
 
@@ -940,13 +741,7 @@
         mock_query.filter.return_value = mock_query
         mock_form_query.return_value = (MagicMock(), MagicMock())
         mock_paginate.return_value = ([MagicMock()], MagicMock())
-<<<<<<< HEAD
-
         result = services.filter_tasks_db(mock_session, request, tenant, token)
-
-=======
-        result = services.filter_tasks_db(mock_session, request, tenant, token)
->>>>>>> daaec469
         assert len(result[0][0]) == len(expected_result[0])
         assert result[1] == expected_result[1]
         assert result[2] == expected_result[2]
@@ -987,100 +782,13 @@
         mock_query = MagicMock()
         mock_session.query.return_value = mock_query
         mock_query.filter.return_value = mock_query
-<<<<<<< HEAD
-
         result = services.filter_tasks_db(mock_session, request, tenant, token)
-
-=======
-        result = services.filter_tasks_db(mock_session, request, tenant, token)
->>>>>>> daaec469
         assert len(result[0]) == 2
         assert result[1] == expected_result[1]
         assert result[2] == expected_result[2]
 
 
 @pytest.mark.parametrize(
-<<<<<<< HEAD
-    (
-        "common_objs_ids",
-        "all_tasks_objs",
-        "id_mapping",
-        "expected_links",
-        "expected_children",
-    ),
-    [
-        (
-            (1, 2),
-            {
-                1: {"links": [{"to": 2}], "children": [3]},
-                2: {"links": [{"to": 3}], "children": []},
-            },
-            {(2,): 200, (3,): 300},
-            [[{"to": 2}], [{"to": 3}]],
-            [[3], []],
-        ),
-        (
-            (1,),
-            {1: {"links": [{"to": 2}], "children": []}},
-            {(2,): 200},
-            [[{"to": 2}]],
-            [[]],
-        ),
-        ((), {}, {}, [], []),
-    ],
-)
-def test_get_links_and_children(
-    common_objs_ids: Tuple[int],
-    all_tasks_objs: Dict[int, Dict[str, List[Dict[str, int]]]],
-    id_mapping: Dict[Tuple[int], int],
-    expected_links: List[List[Dict[str, int]]],
-    expected_children: List[List[int]],
-):
-    with patch("annotation.tasks.services.get_new_id") as mock_get_new_id:
-        mock_get_new_id.side_effect = lambda old_id, _: (
-            old_id if old_id in [2, 3] else None
-        )
-        result_links, result_children = services.get_links_and_children(
-            common_objs_ids, all_tasks_objs, id_mapping
-        )
-        assert result_links == expected_links
-        assert result_children == expected_children
-
-
-@pytest.mark.parametrize(
-    ("items", "expected"),
-    [
-        (
-            [
-                [{"a": 1, "b": 2, "c": 3}, {"d": 4}, {"e": 5}],
-                [{"d": 4}, {"f": 6}],
-                [{"d": 4}, {"g": 7}],
-            ],
-            [{"d": 4}],
-        ),
-        (
-            [
-                [{"a": 1}],
-                [],
-                [{"b": 2}],
-            ],
-            [],
-        ),
-        (
-            [
-                [{"a": 1}, {"b": 2}],
-            ],
-            [{"a": 1}, {"b": 2}],
-        ),
-        ([], []),
-    ],
-)
-def test_get_common_values(
-    items: List[List[Optional[Dict[str, int]]]],
-    expected: List[Optional[Dict[str, int]]],
-):
-    assert services.get_common_values(items) == expected
-=======
     ("tasks", "job_id", "expected_user_ids"),
     (
         (
@@ -1660,12 +1368,196 @@
         categories, page_annotations
     )
     assert result == expected_result
->>>>>>> daaec469
 
 
 @pytest.mark.parametrize(
     (
-<<<<<<< HEAD
+        "annotation_tasks",
+        "get_accum_annotations_return_value",
+        "expected_result",
+    ),
+    (
+        (
+            [ManualAnnotationTask()],
+            None,
+            {},
+        ),
+        (
+            [ManualAnnotationTask()],
+            ParticularRevisionSchema(
+                revision="20fe52cce6a632c6eb09fdc5b3e1594f926eea69",
+                user=uuid.uuid4(),
+                pipeline=1,
+                date=datetime(2021, 10, 19, 1, 1, 1),
+                pages=[
+                    PageSchema(
+                        page_num=1,
+                        size={},
+                        objs=[],
+                        pages=[MagicMock()],
+                    )
+                ],
+                validated=[2],
+                failed_validation_pages=[],
+                categories={"1", "2"},
+                links_json=[
+                    {"to": 2, "category": "my_category", "type": "directional"}
+                ],
+            ),
+            {1: {0: {"size": "A4", "objects": []}}},
+        ),
+    ),
+)
+def test_load_annotations(
+    mock_session: Mock,
+    annotation_tasks: List[ManualAnnotationTask],
+    get_accum_annotations_return_value: Optional[ParticularRevisionSchema],
+    expected_result: Dict[int, Any],
+):
+    with patch(
+        "annotation.tasks.services.get_accum_annotations",
+        return_value=get_accum_annotations_return_value,
+    ) as mock_get_accum_annotations, patch(
+        "annotation.tasks.services.remove_unnecessary_attributes",
+        return_value={
+            "size": "A4",
+            "objects": [],
+        },
+    ):
+        mock_tenant = "tenant_1"
+        result = services.load_annotations(
+            db=mock_session,
+            x_current_tenant=mock_tenant,
+            annotation_tasks=annotation_tasks,
+        )
+        assert result == expected_result
+        mock_get_accum_annotations.assert_called_once_with(
+            mock_session,
+            mock_tenant,
+            annotation_tasks[0],
+        )
+
+
+@pytest.mark.parametrize(
+    ("old_id", "id_mapping", "expected_result"),
+    (
+        (1, {(1, 2, 3): 100}, 100),
+        (4, {(1, 2, 3): 100, (4, 5, 6): 200}, 200),
+        (7, {(1, 2, 3): 100, (4, 5, 6): 200}, None),
+        (1, {}, None),
+    ),
+)
+def test_get_new_id(
+    old_id: int,
+    id_mapping: Dict[Tuple[int, ...], int],
+    expected_result: Optional[int],
+):
+    result = services.get_new_id(old_id, id_mapping)
+    assert result == expected_result
+
+
+@pytest.mark.parametrize(
+    ("old_id", "id_mapping", "expected_result"),
+    (
+        (1, {(1, 2, 3): 100}, (1, 2, 3)),
+        (4, {(1, 2, 3): 100, (4, 5, 6): 200}, (4, 5, 6)),
+        (7, {(1, 2, 3): 100, (4, 5, 6): 200}, ()),
+        (1, {}, ()),
+    ),
+)
+def test_get_common_ids(
+    old_id: int,
+    id_mapping: Dict[Tuple[int, ...], int],
+    expected_result: Tuple[int, ...],
+):
+    result = services.get_common_ids(old_id, id_mapping)
+    assert result == expected_result
+
+
+@pytest.mark.parametrize(
+    (
+        "common_objs_ids",
+        "all_tasks_objs",
+        "id_mapping",
+        "expected_links",
+        "expected_children",
+    ),
+    [
+        (
+            (1, 2),
+            {
+                1: {"links": [{"to": 2}], "children": [3]},
+                2: {"links": [{"to": 3}], "children": []},
+            },
+            {(2,): 200, (3,): 300},
+            [[{"to": 2}], [{"to": 3}]],
+            [[3], []],
+        ),
+        (
+            (1,),
+            {1: {"links": [{"to": 2}], "children": []}},
+            {(2,): 200},
+            [[{"to": 2}]],
+            [[]],
+        ),
+        ((), {}, {}, [], []),
+    ],
+)
+def test_get_links_and_children(
+    common_objs_ids: Tuple[int],
+    all_tasks_objs: Dict[int, Dict[str, List[Dict[str, int]]]],
+    id_mapping: Dict[Tuple[int], int],
+    expected_links: List[List[Dict[str, int]]],
+    expected_children: List[List[int]],
+):
+    with patch("annotation.tasks.services.get_new_id") as mock_get_new_id:
+        mock_get_new_id.side_effect = lambda old_id, _: (
+            old_id if old_id in [2, 3] else None
+        )
+        result_links, result_children = services.get_links_and_children(
+            common_objs_ids, all_tasks_objs, id_mapping
+        )
+        assert result_links == expected_links
+        assert result_children == expected_children
+
+
+@pytest.mark.parametrize(
+    ("items", "expected"),
+    [
+        (
+            [
+                [{"a": 1, "b": 2, "c": 3}, {"d": 4}, {"e": 5}],
+                [{"d": 4}, {"f": 6}],
+                [{"d": 4}, {"g": 7}],
+            ],
+            [{"d": 4}],
+        ),
+        (
+            [
+                [{"a": 1}],
+                [],
+                [{"b": 2}],
+            ],
+            [],
+        ),
+        (
+            [
+                [{"a": 1}, {"b": 2}],
+            ],
+            [{"a": 1}, {"b": 2}],
+        ),
+        ([], []),
+    ],
+)
+def test_get_common_values(
+    items: List[List[Optional[Dict[str, int]]]],
+    expected: List[Optional[Dict[str, int]]],
+):
+    assert services.get_common_values(items) == expected
+
+
+@pytest.mark.parametrize(
+    (
         "all_tasks_objs",
         "doc_objs",
         "id_mapping",
@@ -1777,106 +1669,4 @@
     assert result == expected_result
     assert "id" not in result
     assert "links" not in result
-    assert "children" not in result
-=======
-        "annotation_tasks",
-        "get_accum_annotations_return_value",
-        "expected_result",
-    ),
-    (
-        (
-            [ManualAnnotationTask()],
-            None,
-            {},
-        ),
-        (
-            [ManualAnnotationTask()],
-            ParticularRevisionSchema(
-                revision="20fe52cce6a632c6eb09fdc5b3e1594f926eea69",
-                user=uuid.uuid4(),
-                pipeline=1,
-                date=datetime(2021, 10, 19, 1, 1, 1),
-                pages=[
-                    PageSchema(
-                        page_num=1,
-                        size={},
-                        objs=[],
-                        pages=[MagicMock()],
-                    )
-                ],
-                validated=[2],
-                failed_validation_pages=[],
-                categories={"1", "2"},
-                links_json=[
-                    {"to": 2, "category": "my_category", "type": "directional"}
-                ],
-            ),
-            {1: {0: {"size": "A4", "objects": []}}},
-        ),
-    ),
-)
-def test_load_annotations(
-    mock_session: Mock,
-    annotation_tasks: List[ManualAnnotationTask],
-    get_accum_annotations_return_value: Optional[ParticularRevisionSchema],
-    expected_result: Dict[int, Any],
-):
-    with patch(
-        "annotation.tasks.services.get_accum_annotations",
-        return_value=get_accum_annotations_return_value,
-    ) as mock_get_accum_annotations, patch(
-        "annotation.tasks.services.remove_unnecessary_attributes",
-        return_value={
-            "size": "A4",
-            "objects": [],
-        },
-    ):
-        mock_tenant = "tenant_1"
-        result = services.load_annotations(
-            db=mock_session,
-            x_current_tenant=mock_tenant,
-            annotation_tasks=annotation_tasks,
-        )
-        assert result == expected_result
-        mock_get_accum_annotations.assert_called_once_with(
-            mock_session,
-            mock_tenant,
-            annotation_tasks[0],
-        )
-
-
-@pytest.mark.parametrize(
-    ("old_id", "id_mapping", "expected_result"),
-    (
-        (1, {(1, 2, 3): 100}, 100),
-        (4, {(1, 2, 3): 100, (4, 5, 6): 200}, 200),
-        (7, {(1, 2, 3): 100, (4, 5, 6): 200}, None),
-        (1, {}, None),
-    ),
-)
-def test_get_new_id(
-    old_id: int,
-    id_mapping: Dict[Tuple[int, ...], int],
-    expected_result: Optional[int],
-):
-    result = services.get_new_id(old_id, id_mapping)
-    assert result == expected_result
-
-
-@pytest.mark.parametrize(
-    ("old_id", "id_mapping", "expected_result"),
-    (
-        (1, {(1, 2, 3): 100}, (1, 2, 3)),
-        (4, {(1, 2, 3): 100, (4, 5, 6): 200}, (4, 5, 6)),
-        (7, {(1, 2, 3): 100, (4, 5, 6): 200}, ()),
-        (1, {}, ()),
-    ),
-)
-def test_get_common_ids(
-    old_id: int,
-    id_mapping: Dict[Tuple[int, ...], int],
-    expected_result: Tuple[int, ...],
-):
-    result = services.get_common_ids(old_id, id_mapping)
-    assert result == expected_result
->>>>>>> daaec469
+    assert "children" not in result