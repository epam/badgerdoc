--- conflicted
+++ resolved
@@ -1,15 +1,9 @@
 import contextlib
 import json
-<<<<<<< HEAD
-import random
-from typing import Iterable
-from unittest.mock import Mock
-=======
 import os
 import random
 from typing import Iterable, List
 from unittest.mock import Mock, patch
->>>>>>> a80db40e
 
 import boto3
 import pytest
@@ -41,10 +35,7 @@
 )
 from app.schemas import (
     AnnotationStatisticsInputSchema,
-<<<<<<< HEAD
-=======
     CategoryTypeSchema,
->>>>>>> a80db40e
     FileStatusEnumSchema,
     JobStatusEnumSchema,
     TaskStatusEnumSchema,
@@ -67,10 +58,7 @@
 )
 from tests.test_finish_task import (
     CATEGORIES,
-<<<<<<< HEAD
-=======
     CATEGORIES_2,
->>>>>>> a80db40e
     FINISH_DOCS,
     FINISH_DOCS_CHECK_DELETED_ANNOTATOR,
     FINISH_TASK_1,
