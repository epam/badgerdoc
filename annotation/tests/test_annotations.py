--- conflicted
+++ resolved
@@ -9,7 +9,6 @@
 import pytest
 from sqlalchemy.exc import IntegrityError
 from sqlalchemy.orm import Session
-from tests.override_app_dependency import TEST_TENANT
 
 from annotation.annotations.main import (
     MANIFEST,
@@ -23,17 +22,15 @@
     create_manifest_json,
     get_sha_of_bytes,
     row_to_dict,
-<<<<<<< HEAD
     update_pages_array,
-=======
     upload_json_to_minio,
     upload_pages_to_minio,
->>>>>>> d27615f7
 )
 from annotation.models import AnnotatedDoc, Category, File, Job, User
 from annotation.schemas.annotations import DocForSaveSchema, PageSchema
 from annotation.schemas.categories import CategoryTypeSchema
 from annotation.schemas.jobs import JobTypeEnumSchema, ValidationSchema
+from tests.override_app_dependency import TEST_TENANT
 
 
 @pytest.fixture
@@ -491,38 +488,6 @@
             assert db.rollback.assert_called_once()
 
 
-<<<<<<< HEAD
-def test_update_pages_array():
-    resulting_set = update_pages_array({1, 2, 3}, {4}, {1, 2})
-    assert resulting_set == {3, 4}
-
-
-def test_kafka_message_needed(annotated_doc: AnnotatedDoc):
-    db = Mock()
-    check_if_kafka_message_is_needed(
-        db,
-        annotated_doc,
-        annotated_doc,
-        annotated_doc.job_id,
-        annotated_doc.file_id,
-        TEST_TENANT,
-    )
-    db.assert_not_called
-
-
-def test_kafka_message_needed_commit(annotated_doc: AnnotatedDoc):
-    db = Mock()
-    db.commit = Mock()
-    check_if_kafka_message_is_needed(
-        db,
-        annotated_doc,
-        None,
-        annotated_doc.job_id,
-        annotated_doc.file_id,
-        TEST_TENANT,
-    )
-    db.commit.assert_called_once()
-=======
 def test_upload_json_to_minio():
     test_json = json.dumps({"test": 1})
     path_to_object = "path"
@@ -550,4 +515,35 @@
         mock_upload_json.assert_called_once_with(
             json.dumps(pages[0].dict()), path_to_object, TEST_TENANT, moto_s3
         )
->>>>>>> d27615f7
+
+
+def test_update_pages_array():
+    resulting_set = update_pages_array({1, 2, 3}, {4}, {1, 2})
+    assert resulting_set == {3, 4}
+
+
+def test_kafka_message_needed(annotated_doc: AnnotatedDoc):
+    db = Mock()
+    check_if_kafka_message_is_needed(
+        db,
+        annotated_doc,
+        annotated_doc,
+        annotated_doc.job_id,
+        annotated_doc.file_id,
+        TEST_TENANT,
+    )
+    db.assert_not_called
+
+
+def test_kafka_message_needed_commit(annotated_doc: AnnotatedDoc):
+    db = Mock()
+    db.commit = Mock()
+    check_if_kafka_message_is_needed(
+        db,
+        annotated_doc,
+        None,
+        annotated_doc.job_id,
+        annotated_doc.file_id,
+        TEST_TENANT,
+    )
+    db.commit.assert_called_once()