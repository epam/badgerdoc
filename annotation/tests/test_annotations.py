import json
import uuid
from datetime import datetime
<<<<<<< HEAD
from hashlib import sha1
from unittest.mock import MagicMock, patch
=======
from unittest.mock import Mock
>>>>>>> d01a5461

import pytest

<<<<<<< HEAD
from annotation.annotations.main import (
    MANIFEST,
    NotConfiguredException,
    connect_s3,
    convert_bucket_name_if_s3prefix,
    create_manifest_json,
    get_sha_of_bytes,
    row_to_dict,
)
from annotation.database import Base
=======
from annotation.annotations.main import row_to_dict
>>>>>>> d01a5461
from annotation.models import AnnotatedDoc, Category, File, Job, User
from annotation.schemas.categories import CategoryTypeSchema
from annotation.schemas.jobs import JobTypeEnumSchema, ValidationSchema
from tests.override_app_dependency import TEST_TENANT


<<<<<<< HEAD
class AnnotationRow:
    def __init__(
        self,
        uuid_attr: uuid.UUID,
        datetime_attr: datetime,
        str_attr: str,
        int_attr: int,
    ):
        self.uuid_attr = uuid_attr
        self.datetime_attr = datetime_attr
        self.str_attr = str_attr
        self.int_attr = int_attr


class AnnotationRowTable(Base):
    __tablename__ = "test"

    uuid_attr = Column(UUID(as_uuid=True), primary_key=True)
    datetime_attr = Column(DateTime())
    str_attr = Column(VARCHAR)
    int_attr = Column(INTEGER)


SPECIFIC_DATE_TIME = datetime(2024, 1, 1, 10, 10, 0)

CATEGORIES = [
    Category(
        id="18d3d189e73a4680bfa77ba3fe6ebee5",
        name="Test",
        type=CategoryTypeSchema.box,
    ),
]

ANNOTATION_ROW = AnnotationRow(
    uuid_attr=uuid.UUID("34c665fd-ddfb-412c-a3f8-3351d87c6030"),
    datetime_attr=SPECIFIC_DATE_TIME,
    str_attr="test string",
    int_attr=1,
)


ANNOTATION_ROW_TABLE = AnnotationRowTable(
    uuid_attr="34c665fd-ddfb-412c-a3f8-3351d87c6030",
    datetime_attr=SPECIFIC_DATE_TIME,
    str_attr="test string",
    int_attr=1,
)


ANNOTATION_FILE_1 = File(
    **{
        "file_id": 1,
        "tenant": TEST_TENANT,
        "job_id": 1,
        "pages_number": 10,
    }
)

ANNOTATION_ANNOTATOR = User(user_id="6ffab2dd-3605-46d4-98a1-2d20011e132d")

ANNOTATION_JOB_1 = Job(
    **{
        "job_id": 1,
        "callback_url": "http://www.test.com/test1",
        "annotators": [ANNOTATION_ANNOTATOR],
        "validation_type": ValidationSchema.cross,
        "files": [ANNOTATION_FILE_1],
        "is_auto_distribution": False,
        "categories": CATEGORIES,
        "deadline": None,
        "tenant": TEST_TENANT,
        "job_type": JobTypeEnumSchema.ExtractionWithAnnotationJob,
    }
)

ANNOTATION_DOC_CATEGORIES = AnnotatedDoc(
    revision="20fe52cce6a632c6eb09fdc5b3e1594f926eea69",
    user=ANNOTATION_ANNOTATOR.user_id,
    pipeline=None,
    date=SPECIFIC_DATE_TIME,
    file_id=ANNOTATION_FILE_1.file_id,
    job_id=ANNOTATION_JOB_1.job_id,
    pages={},
    validated=[1],
    failed_validation_pages=[],
    tenant=TEST_TENANT,
    categories=["foo", "bar"],
    links_json=[],
)

ANNOTATION_EXPECTED_MANIFEST = {
    "pages": {},
    "validated": [1],
    "failed_validation_pages": [],
    "file": "path/to/file",
    "bucket": "bucket-of-phys-file",
    "categories": [
        {"type": "taxonomy", "value": "foo"},
        {"type": "taxonomy", "value": "bar"},
    ],
}


@pytest.fixture
def mock_db_query_filter_order_by_all_empty():
    mock_query = MagicMock()
    mock_query.filter.return_value = mock_query
    mock_query.order_by.return_value = mock_query
    mock_query.all.return_value = []

    mock_session = MagicMock()
    mock_session.query.return_value = mock_query
    return mock_session


@pytest.mark.unittest
@pytest.mark.parametrize(
    [
        "row",
        "expected_dictionary",
    ],
    [
        (
            ANNOTATION_ROW_TABLE,
            {
                "uuid_attr": "34c665fd-ddfb-412c-a3f8-3351d87c6030",
                "datetime_attr": "2024-01-01T10:10:00",
                "str_attr": "test string",
                "int_attr": 1,
            },
            # row_to_dict won't cast INTEGER to string
        ),
        (
            ANNOTATION_ROW,
            {
                "uuid_attr": "34c665fd-ddfb-412c-a3f8-3351d87c6030",
                "datetime_attr": "2024-01-01T10:10:00",
                "str_attr": "test string",
                "int_attr": 1,
            },
            # it return the same as the previous case
        ),
    ],
)
def test_row_to_dict(row, expected_dictionary):
    result = row_to_dict(row)
    print(result)
    assert result == expected_dictionary


@pytest.mark.unittest
@pytest.mark.parametrize(
    [
        "s3_prefix",
        "bucket_name",
        "expected_string",
    ],
    [
        (
            "S3_test",
            "bucket_test",
            "S3_test-bucket_test",
        ),
        (
            None,
            "bucket_test",
            "bucket_test",
        ),
    ],
)
def test_convert_bucket_name_if_s3prefix(
    monkeypatch,
    s3_prefix,
    bucket_name,
    expected_string,
):
    monkeypatch.setattr("annotation.annotations.main.S3_PREFIX", s3_prefix)
    result = convert_bucket_name_if_s3prefix(bucket_name=bucket_name)
    assert result == expected_string


@pytest.mark.unittest
@pytest.mark.parametrize(
    [
        "s3_provider",
        "bucket_name",
    ],
    [
        (
            "minio",
            TEST_TENANT,
        ),  # successful connection
        (
            "aws_iam",
            TEST_TENANT,
        ),  # successful connection
        (
            "no_provider",
            TEST_TENANT,
        ),  # NotConfiguredException
        (
            "aws_iam",
            "no_bucket",
        ),  # NoSuchBucket
    ],
)
def test_connect_s3(moto_s3, monkeypatch, s3_provider, bucket_name):
    mock_resource = MagicMock(return_value=moto_s3)
    monkeypatch.setattr("boto3.resource", mock_resource)

    monkeypatch.setattr("annotation.annotations.main.S3_PROVIDER", s3_provider)

    if s3_provider == "no_provider":
        with pytest.raises(NotConfiguredException):
            connect_s3(bucket_name)
    elif bucket_name == "no_bucket":
        with pytest.raises(moto_s3.meta.client.exceptions.NoSuchBucket):
            connect_s3(bucket_name)
    else:
        result_s3 = connect_s3(bucket_name)
        assert moto_s3 == result_s3


@pytest.mark.unittest
def test_get_sha_of_bytes():
    assert sha1(b"1").hexdigest() == get_sha_of_bytes(b"1")


@pytest.mark.unittest
@pytest.mark.parametrize(
    [
        "annotated_doc",
        "s3_path",
        "phys_path",
        "bucket_physical",
        "expected_manifest",
    ],
    [
        (
            ANNOTATION_DOC_CATEGORIES,
            f"annotation/{str(ANNOTATION_DOC_CATEGORIES.job_id)}/"
            f"{str(ANNOTATION_DOC_CATEGORIES.file_id)}",
            "path/to/file",
            "bucket-of-phys-file",
            ANNOTATION_EXPECTED_MANIFEST,
        )
    ],
)
def test_create_manifest_json(
    moto_s3,
    mock_db_query_filter_order_by_all_empty,
    annotated_doc,
    s3_path,
    phys_path,
    bucket_physical,
    expected_manifest,
):

    with patch(
        "annotation.annotations.main.accumulate_pages_info",
        return_value=[{1: "validated"}, {}, {}],
    ) as mock_accumulate_pages_info, patch(
        "annotation.annotations.main.row_to_dict"
    ) as mock_row_to_dict, patch(
        "annotation.annotations.main.upload_json_to_minio"
    ) as mock_upload_json_to_minio:
        create_manifest_json(
            annotated_doc,
            s3_path,
            phys_path,
            bucket_physical,
            ANNOTATION_DOC_CATEGORIES.tenant,
            ANNOTATION_DOC_CATEGORIES.job_id,
            ANNOTATION_DOC_CATEGORIES.file_id,
            mock_db_query_filter_order_by_all_empty,
            moto_s3,
        )
        mock_accumulate_pages_info.assert_called_once_with(
            [], [ANNOTATION_DOC_CATEGORIES], with_page_hash=True
        )
        mock_row_to_dict.assert_called_once_with(ANNOTATION_DOC_CATEGORIES)
        mock_upload_json_to_minio.assert_called_once_with(
            json.dumps(expected_manifest),
            f"{s3_path}/{MANIFEST}",
            ANNOTATION_DOC_CATEGORIES.tenant,
            moto_s3,
        )
=======
@pytest.fixture(scope="function")
def specific_date_and_time():
    SPECIFIC_DATE_TIME = datetime(2024, 1, 1, 10, 10, 0)
    yield SPECIFIC_DATE_TIME


@pytest.fixture(scope="function")
def categories():
    CATEGORIES = [
        Category(
            id="18d3d189e73a4680bfa77ba3fe6ebee5",
            name="Test",
            type=CategoryTypeSchema.box,
        ),
    ]
    yield CATEGORIES


@pytest.fixture(scope="function")
def annotation_file():
    ANNOTATION_FILE_1 = File(
        **{
            "file_id": 1,
            "tenant": TEST_TENANT,
            "job_id": 1,
            "pages_number": 10,
        }
    )
    yield ANNOTATION_FILE_1


@pytest.fixture(scope="function")
def annotator():
    ANNOTATION_ANNOTATOR = User(user_id="6ffab2dd-3605-46d4-98a1-2d20011e132d")
    yield ANNOTATION_ANNOTATOR


@pytest.fixture(scope="function")
def annotation_job(annotator, annotation_file, categories):
    ANNOTATION_JOB_1 = Job(
        **{
            "job_id": 1,
            "callback_url": "http://www.test.com/test1",
            "annotators": [annotator],
            "validation_type": ValidationSchema.cross,
            "files": [annotation_file],
            "is_auto_distribution": False,
            "categories": categories,
            "deadline": None,
            "tenant": TEST_TENANT,
            "job_type": JobTypeEnumSchema.ExtractionWithAnnotationJob,
        }
    )

    yield ANNOTATION_JOB_1


@pytest.fixture(scope="function")
def annotated_doc(
    annotator: User,
    specific_date_and_time: datetime,
    annotation_file: File,
    annotation_job: Job,
):
    ANNOTATION_DOC_CATEGORIES = AnnotatedDoc(
        revision="20fe52cce6a632c6eb09fdc5b3e1594f926eea69",
        user=annotator.user_id,
        pipeline=None,
        date=specific_date_and_time,
        file_id=annotation_file.file_id,
        job_id=annotation_job.job_id,
        pages={},
        validated=[1],
        failed_validation_pages=[],
        tenant=TEST_TENANT,
        categories=["foo", "bar"],
        links_json=[],
    )
    yield ANNOTATION_DOC_CATEGORIES


def test_row_to_dict_table(annotated_doc: AnnotatedDoc):
    result = row_to_dict(annotated_doc)
    expected_result = {
        "revision": "20fe52cce6a632c6eb09fdc5b3e1594f926eea69",
        "file_id": 1,
        "job_id": 1,
        "user": "6ffab2dd-3605-46d4-98a1-2d20011e132d",
        "pipeline": None,
        "date": "2024-01-01T10:10:00",
        "pages": {},
        "failed_validation_pages": [],
        "validated": [1],
        "tenant": "test",
        "task_id": None,
        "categories": ["foo", "bar"],
        "links_json": [],
    }
    assert result == expected_result


def test_row_to_dict_non_table(specific_date_and_time: datetime):
    mock_dict = Mock()
    mock_dict.__dict__ = {
        "uuid_attr": uuid.UUID("34c665fd-ddfb-412c-a3f8-3351d87c6030"),
        "datetime_attr": specific_date_and_time,
        "str_attr": "test string",
        "int_attr": 1,
    }
    expected_result = {
        "uuid_attr": "34c665fd-ddfb-412c-a3f8-3351d87c6030",
        "datetime_attr": "2024-01-01T10:10:00",
        "str_attr": "test string",
        "int_attr": 1,
    }
    result = row_to_dict(mock_dict)
    assert result == expected_result
>>>>>>> d01a5461
<|MERGE_RESOLUTION|>--- conflicted
+++ resolved
@@ -1,16 +1,14 @@
 import json
+import string
 import uuid
 from datetime import datetime
-<<<<<<< HEAD
 from hashlib import sha1
-from unittest.mock import MagicMock, patch
-=======
-from unittest.mock import Mock
->>>>>>> d01a5461
-
+from unittest.mock import Mock, patch
+
+import boto3
 import pytest
-
-<<<<<<< HEAD
+from sqlalchemy.orm import Session
+
 from annotation.annotations.main import (
     MANIFEST,
     NotConfiguredException,
@@ -20,326 +18,26 @@
     get_sha_of_bytes,
     row_to_dict,
 )
-from annotation.database import Base
-=======
-from annotation.annotations.main import row_to_dict
->>>>>>> d01a5461
 from annotation.models import AnnotatedDoc, Category, File, Job, User
 from annotation.schemas.categories import CategoryTypeSchema
 from annotation.schemas.jobs import JobTypeEnumSchema, ValidationSchema
 from tests.override_app_dependency import TEST_TENANT
 
 
-<<<<<<< HEAD
-class AnnotationRow:
-    def __init__(
-        self,
-        uuid_attr: uuid.UUID,
-        datetime_attr: datetime,
-        str_attr: str,
-        int_attr: int,
-    ):
-        self.uuid_attr = uuid_attr
-        self.datetime_attr = datetime_attr
-        self.str_attr = str_attr
-        self.int_attr = int_attr
-
-
-class AnnotationRowTable(Base):
-    __tablename__ = "test"
-
-    uuid_attr = Column(UUID(as_uuid=True), primary_key=True)
-    datetime_attr = Column(DateTime())
-    str_attr = Column(VARCHAR)
-    int_attr = Column(INTEGER)
-
-
-SPECIFIC_DATE_TIME = datetime(2024, 1, 1, 10, 10, 0)
-
-CATEGORIES = [
-    Category(
-        id="18d3d189e73a4680bfa77ba3fe6ebee5",
-        name="Test",
-        type=CategoryTypeSchema.box,
-    ),
-]
-
-ANNOTATION_ROW = AnnotationRow(
-    uuid_attr=uuid.UUID("34c665fd-ddfb-412c-a3f8-3351d87c6030"),
-    datetime_attr=SPECIFIC_DATE_TIME,
-    str_attr="test string",
-    int_attr=1,
-)
-
-
-ANNOTATION_ROW_TABLE = AnnotationRowTable(
-    uuid_attr="34c665fd-ddfb-412c-a3f8-3351d87c6030",
-    datetime_attr=SPECIFIC_DATE_TIME,
-    str_attr="test string",
-    int_attr=1,
-)
-
-
-ANNOTATION_FILE_1 = File(
-    **{
-        "file_id": 1,
-        "tenant": TEST_TENANT,
-        "job_id": 1,
-        "pages_number": 10,
-    }
-)
-
-ANNOTATION_ANNOTATOR = User(user_id="6ffab2dd-3605-46d4-98a1-2d20011e132d")
-
-ANNOTATION_JOB_1 = Job(
-    **{
-        "job_id": 1,
-        "callback_url": "http://www.test.com/test1",
-        "annotators": [ANNOTATION_ANNOTATOR],
-        "validation_type": ValidationSchema.cross,
-        "files": [ANNOTATION_FILE_1],
-        "is_auto_distribution": False,
-        "categories": CATEGORIES,
-        "deadline": None,
-        "tenant": TEST_TENANT,
-        "job_type": JobTypeEnumSchema.ExtractionWithAnnotationJob,
-    }
-)
-
-ANNOTATION_DOC_CATEGORIES = AnnotatedDoc(
-    revision="20fe52cce6a632c6eb09fdc5b3e1594f926eea69",
-    user=ANNOTATION_ANNOTATOR.user_id,
-    pipeline=None,
-    date=SPECIFIC_DATE_TIME,
-    file_id=ANNOTATION_FILE_1.file_id,
-    job_id=ANNOTATION_JOB_1.job_id,
-    pages={},
-    validated=[1],
-    failed_validation_pages=[],
-    tenant=TEST_TENANT,
-    categories=["foo", "bar"],
-    links_json=[],
-)
-
-ANNOTATION_EXPECTED_MANIFEST = {
-    "pages": {},
-    "validated": [1],
-    "failed_validation_pages": [],
-    "file": "path/to/file",
-    "bucket": "bucket-of-phys-file",
-    "categories": [
-        {"type": "taxonomy", "value": "foo"},
-        {"type": "taxonomy", "value": "bar"},
-    ],
-}
-
-
-@pytest.fixture
-def mock_db_query_filter_order_by_all_empty():
-    mock_query = MagicMock()
-    mock_query.filter.return_value = mock_query
-    mock_query.order_by.return_value = mock_query
-    mock_query.all.return_value = []
-
-    mock_session = MagicMock()
-    mock_session.query.return_value = mock_query
-    return mock_session
-
-
-@pytest.mark.unittest
-@pytest.mark.parametrize(
-    [
-        "row",
-        "expected_dictionary",
-    ],
-    [
-        (
-            ANNOTATION_ROW_TABLE,
-            {
-                "uuid_attr": "34c665fd-ddfb-412c-a3f8-3351d87c6030",
-                "datetime_attr": "2024-01-01T10:10:00",
-                "str_attr": "test string",
-                "int_attr": 1,
-            },
-            # row_to_dict won't cast INTEGER to string
-        ),
-        (
-            ANNOTATION_ROW,
-            {
-                "uuid_attr": "34c665fd-ddfb-412c-a3f8-3351d87c6030",
-                "datetime_attr": "2024-01-01T10:10:00",
-                "str_attr": "test string",
-                "int_attr": 1,
-            },
-            # it return the same as the previous case
-        ),
-    ],
-)
-def test_row_to_dict(row, expected_dictionary):
-    result = row_to_dict(row)
-    print(result)
-    assert result == expected_dictionary
-
-
-@pytest.mark.unittest
-@pytest.mark.parametrize(
-    [
-        "s3_prefix",
-        "bucket_name",
-        "expected_string",
-    ],
-    [
-        (
-            "S3_test",
-            "bucket_test",
-            "S3_test-bucket_test",
-        ),
-        (
-            None,
-            "bucket_test",
-            "bucket_test",
-        ),
-    ],
-)
-def test_convert_bucket_name_if_s3prefix(
-    monkeypatch,
-    s3_prefix,
-    bucket_name,
-    expected_string,
-):
-    monkeypatch.setattr("annotation.annotations.main.S3_PREFIX", s3_prefix)
-    result = convert_bucket_name_if_s3prefix(bucket_name=bucket_name)
-    assert result == expected_string
-
-
-@pytest.mark.unittest
-@pytest.mark.parametrize(
-    [
-        "s3_provider",
-        "bucket_name",
-    ],
-    [
-        (
-            "minio",
-            TEST_TENANT,
-        ),  # successful connection
-        (
-            "aws_iam",
-            TEST_TENANT,
-        ),  # successful connection
-        (
-            "no_provider",
-            TEST_TENANT,
-        ),  # NotConfiguredException
-        (
-            "aws_iam",
-            "no_bucket",
-        ),  # NoSuchBucket
-    ],
-)
-def test_connect_s3(moto_s3, monkeypatch, s3_provider, bucket_name):
-    mock_resource = MagicMock(return_value=moto_s3)
-    monkeypatch.setattr("boto3.resource", mock_resource)
-
-    monkeypatch.setattr("annotation.annotations.main.S3_PROVIDER", s3_provider)
-
-    if s3_provider == "no_provider":
-        with pytest.raises(NotConfiguredException):
-            connect_s3(bucket_name)
-    elif bucket_name == "no_bucket":
-        with pytest.raises(moto_s3.meta.client.exceptions.NoSuchBucket):
-            connect_s3(bucket_name)
-    else:
-        result_s3 = connect_s3(bucket_name)
-        assert moto_s3 == result_s3
-
-
-@pytest.mark.unittest
-def test_get_sha_of_bytes():
-    assert sha1(b"1").hexdigest() == get_sha_of_bytes(b"1")
-
-
-@pytest.mark.unittest
-@pytest.mark.parametrize(
-    [
-        "annotated_doc",
-        "s3_path",
-        "phys_path",
-        "bucket_physical",
-        "expected_manifest",
-    ],
-    [
-        (
-            ANNOTATION_DOC_CATEGORIES,
-            f"annotation/{str(ANNOTATION_DOC_CATEGORIES.job_id)}/"
-            f"{str(ANNOTATION_DOC_CATEGORIES.file_id)}",
-            "path/to/file",
-            "bucket-of-phys-file",
-            ANNOTATION_EXPECTED_MANIFEST,
-        )
-    ],
-)
-def test_create_manifest_json(
-    moto_s3,
-    mock_db_query_filter_order_by_all_empty,
-    annotated_doc,
-    s3_path,
-    phys_path,
-    bucket_physical,
-    expected_manifest,
-):
-
-    with patch(
-        "annotation.annotations.main.accumulate_pages_info",
-        return_value=[{1: "validated"}, {}, {}],
-    ) as mock_accumulate_pages_info, patch(
-        "annotation.annotations.main.row_to_dict"
-    ) as mock_row_to_dict, patch(
-        "annotation.annotations.main.upload_json_to_minio"
-    ) as mock_upload_json_to_minio:
-        create_manifest_json(
-            annotated_doc,
-            s3_path,
-            phys_path,
-            bucket_physical,
-            ANNOTATION_DOC_CATEGORIES.tenant,
-            ANNOTATION_DOC_CATEGORIES.job_id,
-            ANNOTATION_DOC_CATEGORIES.file_id,
-            mock_db_query_filter_order_by_all_empty,
-            moto_s3,
-        )
-        mock_accumulate_pages_info.assert_called_once_with(
-            [], [ANNOTATION_DOC_CATEGORIES], with_page_hash=True
-        )
-        mock_row_to_dict.assert_called_once_with(ANNOTATION_DOC_CATEGORIES)
-        mock_upload_json_to_minio.assert_called_once_with(
-            json.dumps(expected_manifest),
-            f"{s3_path}/{MANIFEST}",
-            ANNOTATION_DOC_CATEGORIES.tenant,
-            moto_s3,
-        )
-=======
-@pytest.fixture(scope="function")
-def specific_date_and_time():
-    SPECIFIC_DATE_TIME = datetime(2024, 1, 1, 10, 10, 0)
-    yield SPECIFIC_DATE_TIME
-
-
-@pytest.fixture(scope="function")
+@pytest.fixture()
 def categories():
-    CATEGORIES = [
+    yield [
         Category(
             id="18d3d189e73a4680bfa77ba3fe6ebee5",
             name="Test",
             type=CategoryTypeSchema.box,
         ),
     ]
-    yield CATEGORIES
-
-
-@pytest.fixture(scope="function")
+
+
+@pytest.fixture()
 def annotation_file():
-    ANNOTATION_FILE_1 = File(
+    yield File(
         **{
             "file_id": 1,
             "tenant": TEST_TENANT,
@@ -347,18 +45,16 @@
             "pages_number": 10,
         }
     )
-    yield ANNOTATION_FILE_1
-
-
-@pytest.fixture(scope="function")
+
+
+@pytest.fixture()
 def annotator():
-    ANNOTATION_ANNOTATOR = User(user_id="6ffab2dd-3605-46d4-98a1-2d20011e132d")
-    yield ANNOTATION_ANNOTATOR
-
-
-@pytest.fixture(scope="function")
+    yield User(user_id="6ffab2dd-3605-46d4-98a1-2d20011e132d")
+
+
+@pytest.fixture()
 def annotation_job(annotator, annotation_file, categories):
-    ANNOTATION_JOB_1 = Job(
+    yield Job(
         **{
             "job_id": 1,
             "callback_url": "http://www.test.com/test1",
@@ -373,21 +69,18 @@
         }
     )
 
-    yield ANNOTATION_JOB_1
-
-
-@pytest.fixture(scope="function")
+
+@pytest.fixture()
 def annotated_doc(
     annotator: User,
-    specific_date_and_time: datetime,
     annotation_file: File,
     annotation_job: Job,
 ):
-    ANNOTATION_DOC_CATEGORIES = AnnotatedDoc(
+    yield AnnotatedDoc(
         revision="20fe52cce6a632c6eb09fdc5b3e1594f926eea69",
         user=annotator.user_id,
         pipeline=None,
-        date=specific_date_and_time,
+        date=datetime(2024, 1, 1, 10, 10, 0),
         file_id=annotation_file.file_id,
         job_id=annotation_job.job_id,
         pages={},
@@ -397,7 +90,21 @@
         categories=["foo", "bar"],
         links_json=[],
     )
-    yield ANNOTATION_DOC_CATEGORIES
+
+
+@pytest.fixture()
+def annotation_manifest():
+    yield {
+        "pages": {},
+        "validated": [1],
+        "failed_validation_pages": [],
+        "file": "path/to/file",
+        "bucket": "file-bucket",
+        "categories": [
+            {"type": "taxonomy", "value": "foo"},
+            {"type": "taxonomy", "value": "bar"},
+        ],
+    }
 
 
 def test_row_to_dict_table(annotated_doc: AnnotatedDoc):
@@ -420,11 +127,11 @@
     assert result == expected_result
 
 
-def test_row_to_dict_non_table(specific_date_and_time: datetime):
+def test_row_to_dict_non_table():
     mock_dict = Mock()
     mock_dict.__dict__ = {
         "uuid_attr": uuid.UUID("34c665fd-ddfb-412c-a3f8-3351d87c6030"),
-        "datetime_attr": specific_date_and_time,
+        "datetime_attr": datetime(2024, 1, 1, 10, 10, 0),
         "str_attr": "test string",
         "int_attr": 1,
     }
@@ -436,4 +143,110 @@
     }
     result = row_to_dict(mock_dict)
     assert result == expected_result
->>>>>>> d01a5461
+
+
+@pytest.mark.parametrize(
+    (
+        "s3_prefix",
+        "bucket_name",
+        "expected_string",
+    ),
+    (
+        (
+            "S3_test",
+            "bucket_test",
+            "S3_test-bucket_test",
+        ),
+        (
+            None,
+            "bucket_test",
+            "bucket_test",
+        ),
+    ),
+)
+def test_convert_bucket_name_if_s3prefix(
+    s3_prefix: string,
+    bucket_name: string,
+    expected_string: string,
+):
+    with patch("annotation.annotations.main.S3_PREFIX", s3_prefix):
+        result = convert_bucket_name_if_s3prefix(bucket_name=bucket_name)
+        assert result == expected_string
+
+
+@pytest.mark.parametrize(
+    ("s3_provider",),
+    (
+        ("minio",),
+        ("aws_iam",),
+    ),
+)
+def test_connect_s3(moto_s3: boto3.resource, s3_provider: string):
+    with patch("boto3.resource", return_value=moto_s3) as mock_resource, patch(
+        "annotation.annotations.main.S3_PROVIDER", s3_provider
+    ):
+        result_s3 = connect_s3(TEST_TENANT)
+        mock_resource.assert_called_once()
+        assert result_s3 == moto_s3
+
+
+def test_connect_s3_no_provider(moto_s3: boto3.resource):
+    with patch("boto3.resource", return_value=moto_s3), patch(
+        "annotation.annotations.main.S3_PROVIDER", "NO_PROVIDER"
+    ):
+        with pytest.raises(NotConfiguredException):
+            connect_s3(TEST_TENANT)
+
+
+def test_connect_s3_no_bucket(moto_s3: boto3.resource):
+    with patch("boto3.resource", return_value=moto_s3), patch(
+        "annotation.annotations.main.S3_PROVIDER", "aws_iam"
+    ):
+        with pytest.raises(moto_s3.meta.client.exceptions.NoSuchBucket):
+            connect_s3("NO_BUCKET")
+
+
+def test_get_sha_of_bytes():
+    assert sha1(b"1").hexdigest() == get_sha_of_bytes(b"1")
+
+
+def test_create_manifest_json(
+    moto_s3: boto3.resource, annotated_doc, annotation_manifest
+):
+    db = Mock(spec=Session)
+    db.query().filter().order_by().all.return_value = []
+    s3_path = (
+        f"annotation/{str(annotated_doc.job_id)}/{str(annotated_doc.file_id)}"
+    )
+    s3_file_path = "path/to/file"
+    s3_file_bucket = "file-bucket"
+
+    with patch(
+        "annotation.annotations.main.accumulate_pages_info",
+        return_value=[{1: "validated"}, {}, {}],
+    ) as mock_accumulate_pages_info, patch(
+        "annotation.annotations.main.row_to_dict"
+    ) as mock_row_to_dict, patch(
+        "annotation.annotations.main.upload_json_to_minio"
+    ) as mock_upload_json_to_minio:
+        create_manifest_json(
+            annotated_doc,
+            s3_path,
+            s3_file_path,
+            s3_file_bucket,
+            annotated_doc.tenant,
+            annotated_doc.job_id,
+            annotated_doc.file_id,
+            db,
+            moto_s3,
+        )
+        mock_accumulate_pages_info.assert_called_once_with(
+            [], [annotated_doc], with_page_hash=True
+        )
+        mock_row_to_dict.assert_called_once_with(annotated_doc)
+        mock_upload_json_to_minio.assert_called_once_with(
+            json.dumps(annotation_manifest),
+            f"{s3_path}/{MANIFEST}",
+            annotated_doc.tenant,
+            moto_s3,
+        )