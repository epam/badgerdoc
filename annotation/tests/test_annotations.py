import json
import uuid
from datetime import datetime
from hashlib import sha1
from typing import Any, Dict, List
from unittest.mock import ANY, Mock, patch

import boto3
import pytest
from sqlalchemy.exc import IntegrityError
from sqlalchemy.orm import Session
from tests.override_app_dependency import TEST_TENANT

from annotation.annotations.main import (
    MANIFEST,
    S3_START_PATH,
    DuplicateAnnotationError,
    NotConfiguredException,
    PageRevision,
    check_if_kafka_message_is_needed,
    connect_s3,
    construct_annotated_doc,
    convert_bucket_name_if_s3prefix,
    create_manifest_json,
    get_sha_of_bytes,
    mark_all_revisions_validated_pages,
    row_to_dict,
    update_pages_array,
    upload_json_to_minio,
    upload_pages_to_minio,
)
from annotation.models import AnnotatedDoc, Category, File, Job, User
<<<<<<< HEAD
from annotation.schemas.annotations import (
    AnnotatedDocSchema,
    DocForSaveSchema,
    PageSchema,
)
=======
from annotation.schemas.annotations import DocForSaveSchema
>>>>>>> 20dd6c86
from annotation.schemas.categories import CategoryTypeSchema
from annotation.schemas.jobs import JobTypeEnumSchema, ValidationSchema


@pytest.fixture
def categories():
    yield [
        Category(
            id="18d3d189e73a4680bfa77ba3fe6ebee5",
            name="Test",
            type=CategoryTypeSchema.box,
        ),
    ]


@pytest.fixture
def annotation_file():
    yield File(
        **{
            "file_id": 1,
            "tenant": TEST_TENANT,
            "job_id": 1,
            "pages_number": 10,
        }
    )


@pytest.fixture
def annotator():
    yield User(user_id="6ffab2dd-3605-46d4-98a1-2d20011e132d")


@pytest.fixture
def annotation_job(annotator: User, annotation_file: File, categories: Job):
    yield Job(
        **{
            "job_id": 1,
            "callback_url": "http://www.test.com/test1",
            "annotators": [annotator],
            "validation_type": ValidationSchema.cross,
            "files": [annotation_file],
            "is_auto_distribution": False,
            "categories": categories,
            "deadline": None,
            "tenant": TEST_TENANT,
            "job_type": JobTypeEnumSchema.ExtractionWithAnnotationJob,
        }
    )


@pytest.fixture
def annotated_doc(
    annotator: User,
    annotation_file: File,
    annotation_job: Job,
):
    yield AnnotatedDoc(
        revision="20fe52cce6a632c6eb09fdc5b3e1594f926eea69",
        user=annotator.user_id,
        pipeline=None,
        date=datetime(2024, 1, 1, 10, 10, 0),
        file_id=annotation_file.file_id,
        job_id=annotation_job.job_id,
        pages={},
        validated=[1],
        failed_validation_pages=[],
        tenant=TEST_TENANT,
        categories=["foo", "bar"],
        links_json=[],
    )


@pytest.fixture
def annotation_manifest():
    yield {
        "pages": {},
        "validated": [1],
        "failed_validation_pages": [],
        "file": "path/to/file",
        "bucket": "file-bucket",
        "categories": [
            {"type": "taxonomy", "value": "foo"},
            {"type": "taxonomy", "value": "bar"},
        ],
    }


@pytest.fixture
def annotation_doc_for_save():
    yield DocForSaveSchema(
        **{
            "base_revision": "20fe52cce6a632c6eb09fdc5b3e1594f926eea69",
            "user": "6ffab2dd-3605-46d4-98a1-2d20011e132d",
            "pages": [
                {
                    "page_num": 1,
                    "size": {"width": 0.0, "height": 0.0},
                    "objs": [
                        {
                            "id": 0,
                            "type": "string",
                            "segmentation": {"segment": "string"},
                            "bbox": [0.0, 0.0, 0.0, 0.0],
                            "tokens": None,
                            "links": [
                                {"category_id": 0, "to": 0, "page_num": 1}
                            ],
                            "category": "0",
                            "data": {},
                        }
                    ],
                }
            ],
            "validated": [],
            "failed_validation_pages": [],
            "task_id": 1,
            "links_json": [],
        }
    )


<<<<<<< HEAD
@pytest.fixture
def annotated_doc_schema(annotator):
    yield AnnotatedDocSchema(
        revision="20fe52cce6a632c6eb09fdc5b3e1594f926eea69",
        user=annotator.user_id,
        pipeline=None,
        date=datetime(2024, 1, 1, 10, 10, 0),
        file_id=1,
        job_id=1,
        pages={
            "1": "19fe52cce6a632c6eb09fdc5b3e1594f926eea69",
            "2": "adda414648714f01c1c9657646b72ebb4433c8b5",
        },
        validated={1, 2, 10},
        failed_validation_pages={3, 4},
        tenant="badger-doc",
        task_id=2,
        similar_revisions=None,
        categories={"1", "2"},
        links_json=[
            {"to": 2, "category": "my_category", "type": "directional"}
        ],
    )


@pytest.fixture
def page_revision_list(annotated_doc_schema):
    yield {
        1: [
            {
                "user_id": annotated_doc_schema.user,
                "pipeline": annotated_doc_schema.pipeline,
                "job_id": annotated_doc_schema.job_id,
                "file_id": annotated_doc_schema.file_id,
                "revision": annotated_doc_schema.revision,
                "page_id": None,
                "date": annotated_doc_schema.date,
                "is_validated": False,
                "categories": annotated_doc_schema.categories,
            }
        ],
        2: [
            {
                "user_id": uuid.UUID("82aa573f-43d8-40ab-8837-282b315f7c3a"),
                "pipeline": annotated_doc_schema.pipeline,
                "job_id": annotated_doc_schema.job_id,
                "file_id": annotated_doc_schema.file_id,
                "revision": annotated_doc_schema.revision,
                "page_id": None,
                "date": annotated_doc_schema.date,
                "is_validated": False,
                "categories": annotated_doc_schema.categories,
            }
        ],
    }


=======
>>>>>>> 20dd6c86
def test_row_to_dict_table(annotated_doc: AnnotatedDoc):
    result = row_to_dict(annotated_doc)
    expected_result = {
        "revision": "20fe52cce6a632c6eb09fdc5b3e1594f926eea69",
        "file_id": 1,
        "job_id": 1,
        "user": "6ffab2dd-3605-46d4-98a1-2d20011e132d",
        "pipeline": None,
        "date": "2024-01-01T10:10:00",
        "pages": {},
        "failed_validation_pages": [],
        "validated": [1],
        "tenant": "test",
        "task_id": None,
        "categories": ["foo", "bar"],
        "links_json": [],
    }
    assert result == expected_result


def test_row_to_dict_non_table():
    mock_dict = Mock()
    mock_dict.__dict__ = {
        "uuid_attr": uuid.UUID("34c665fd-ddfb-412c-a3f8-3351d87c6030"),
        "datetime_attr": datetime(2024, 1, 1, 10, 10, 0),
        "str_attr": "test string",
        "int_attr": 1,
    }
    expected_result = {
        "uuid_attr": "34c665fd-ddfb-412c-a3f8-3351d87c6030",
        "datetime_attr": "2024-01-01T10:10:00",
        "str_attr": "test string",
        "int_attr": 1,
    }
    result = row_to_dict(mock_dict)
    assert result == expected_result


@pytest.mark.parametrize(
    ("s3_prefix", "bucket_name", "expected_string"),
    (
        ("S3_test", "bucket_test", "S3_test-bucket_test"),
        (None, "bucket_test", "bucket_test"),
    ),
)
def test_convert_bucket_name_if_s3prefix(
    s3_prefix: str,
    bucket_name: str,
    expected_string: str,
):
    with patch("annotation.annotations.main.S3_PREFIX", s3_prefix):
        result = convert_bucket_name_if_s3prefix(bucket_name=bucket_name)
    assert result == expected_string


@pytest.mark.parametrize(
    "s3_provider",
    ("minio", "aws_iam"),
)
def test_connect_s3(moto_s3: boto3.resource, s3_provider: str):
    with patch("boto3.resource", return_value=moto_s3) as mock_resource, patch(
        "annotation.annotations.main.STORAGE_PROVIDER", s3_provider
    ):
        result_s3 = connect_s3(TEST_TENANT)
        mock_resource.assert_called_once()
    assert result_s3 == moto_s3


def test_connect_s3_no_provider(moto_s3: boto3.resource):
    with patch("boto3.resource", return_value=moto_s3), patch(
        "annotation.annotations.main.STORAGE_PROVIDER", "NO_PROVIDER"
    ):
        with pytest.raises(NotConfiguredException):
            connect_s3(TEST_TENANT)


def test_connect_s3_no_bucket(moto_s3: boto3.resource):
    with patch("boto3.resource", return_value=moto_s3), patch(
        "annotation.annotations.main.STORAGE_PROVIDER", "aws_iam"
    ):
        with pytest.raises(moto_s3.meta.client.exceptions.NoSuchBucket):
            connect_s3("NO_BUCKET")


def test_get_sha_of_bytes():
    assert sha1(b"1").hexdigest() == get_sha_of_bytes(b"1")


def test_create_manifest_json(
    moto_s3: boto3.resource,
    annotated_doc: AnnotatedDoc,
    annotation_manifest: Dict[str, Any],
):
    db = Mock(spec=Session)
    db.query().filter().order_by().all.return_value = []
    s3_path = f"annotation/{annotated_doc.job_id}/{annotated_doc.file_id}"
    s3_file_path = "path/to/file"
    s3_file_bucket = "file-bucket"

    with patch(
        "annotation.annotations.main.accumulate_pages_info",
        return_value=[{1: "validated"}, {}, {}],
    ) as mock_accumulate_pages_info, patch(
        "annotation.annotations.main.row_to_dict"
    ) as mock_row_to_dict, patch(
        "annotation.annotations.main.upload_json_to_minio"
    ) as mock_upload_json_to_minio:
        create_manifest_json(
            annotated_doc,
            s3_path,
            s3_file_path,
            s3_file_bucket,
            annotated_doc.tenant,
            annotated_doc.job_id,
            annotated_doc.file_id,
            db,
            moto_s3,
        )
        mock_accumulate_pages_info.assert_called_once_with(
            [], [annotated_doc], with_page_hash=True
        )
        mock_row_to_dict.assert_called_once_with(annotated_doc)
        mock_upload_json_to_minio.assert_called_once_with(
            json.dumps(annotation_manifest),
            f"{s3_path}/{MANIFEST}",
            annotated_doc.tenant,
            moto_s3,
        )


def test_construct_annotated_doc(
    annotated_doc: AnnotatedDoc,
    annotation_doc_for_save: DocForSaveSchema,
):
    doc = annotation_doc_for_save
    latest_doc = annotated_doc
<<<<<<< HEAD
    is_latest = False
    new_equal_latest = False
    s3_path = (
        f"{S3_START_PATH}/{annotated_doc.job_id}/" f"{annotated_doc.file_id}"
    )
=======
    s3_path = f"{S3_START_PATH}/{annotated_doc.job_id}/{annotated_doc.file_id}"
>>>>>>> 20dd6c86
    s3_file_path = "path"
    s3_file_bucket = "bucket"

    pages_sha_non_latest = ({"1": "a"}, "c")

<<<<<<< HEAD
    db = Mock()
    db.add = Mock()
    db.add_all = Mock()
    db.commit = Mock()
=======
    expected_doc = AnnotatedDoc(
        user=annotated_doc.user,
        pipeline=None,
        file_id=annotated_doc.file_id,
        job_id=annotated_doc.job_id,
        validated=doc.validated,
        failed_validation_pages=doc.failed_validation_pages,
        tenant=TEST_TENANT,
        task_id=1,
        links_json=doc.links_json,
        categories=doc.categories or [],
    )

    expected_doc.pages = pages_sha_non_latest[0]
    expected_doc.revision = pages_sha_non_latest[1]

    db = Mock()
>>>>>>> 20dd6c86

    with patch(
        "annotation.annotations.main.get_pages_sha",
        return_value=pages_sha_non_latest,
    ) as mock_get_pages_sha, patch(
        "annotation.annotations.main.check_docs_identity",
<<<<<<< HEAD
        return_value=new_equal_latest,
=======
        return_value=False,
>>>>>>> 20dd6c86
    ) as mock_check_docs, patch(
        "annotation.annotations.main.construct_document_links", return_value=[]
    ) as mock_construct_doc_links, patch(
        "annotation.annotations.main.convert_bucket_name_if_s3prefix",
        return_value=TEST_TENANT,
    ) as mock_convert_bucket, patch(
        "annotation.annotations.main.upload_pages_to_minio"
    ) as mock_upload_pages, patch(
        "annotation.annotations.main.create_manifest_json"
    ) as mock_create_manifest:
<<<<<<< HEAD
        construct_annotated_doc(
=======
        actual_doc = construct_annotated_doc(
>>>>>>> 20dd6c86
            db,
            annotated_doc.user,
            None,
            annotated_doc.job_id,
            annotated_doc.file_id,
            doc,
            TEST_TENANT,
            s3_file_path,
            s3_file_bucket,
            latest_doc,
            1,
<<<<<<< HEAD
            is_latest,
=======
            is_latest=False,
>>>>>>> 20dd6c86
        )

        mock_get_pages_sha.assert_called_once_with(
            doc.pages,
            latest_doc.revision,
            doc.validated,
            doc.failed_validation_pages,
            doc.user,
        )
<<<<<<< HEAD
        mock_check_docs.assert_called_once()

        mock_construct_doc_links.assert_called_once()
=======
        mock_check_docs.assert_called_once_with(
            latest_doc=latest_doc, new_doc=expected_doc
        )

        mock_construct_doc_links.assert_called_once_with(
            expected_doc, doc.similar_revisions or []
        )
>>>>>>> 20dd6c86
        db.add.assert_called_once()
        db.add_all.assert_called_once_with([])
        db.commit.assert_called_once()
        mock_convert_bucket.assert_called_once_with(TEST_TENANT)
        mock_upload_pages.assert_called_once_with(
            pages=doc.pages,
            pages_sha=pages_sha_non_latest[0],
            s3_path=s3_path,
            bucket_name=TEST_TENANT,
            s3_resource=None,
        )
        mock_create_manifest.assert_called_once_with(
<<<<<<< HEAD
            ANY,
=======
            expected_doc,
>>>>>>> 20dd6c86
            s3_path,
            s3_file_path,
            s3_file_bucket,
            TEST_TENANT,
            annotated_doc.job_id,
            annotated_doc.file_id,
            db,
            None,
        )
<<<<<<< HEAD
=======
        assert actual_doc == expected_doc
>>>>>>> 20dd6c86


def test_construct_annotated_doc_new_equals_latest(
    annotated_doc: AnnotatedDoc,
    annotation_doc_for_save: DocForSaveSchema,
):
    doc = annotation_doc_for_save
    latest_doc = annotated_doc
<<<<<<< HEAD
    is_latest = True
    new_equal_latest = True
=======
>>>>>>> 20dd6c86

    s3_file_path = "path"
    s3_file_bucket = "bucket"

    pages_sha_latest = ({"1": "a"}, "b")
<<<<<<< HEAD

=======
    expected_doc = AnnotatedDoc(
        user=annotated_doc.user,
        pipeline=None,
        file_id=annotated_doc.file_id,
        job_id=annotated_doc.job_id,
        validated=doc.validated,
        failed_validation_pages=doc.failed_validation_pages,
        tenant=TEST_TENANT,
        task_id=1,
        links_json=doc.links_json,
        categories=doc.categories or [],
    )

    expected_doc.pages = pages_sha_latest[0]
    expected_doc.revision = pages_sha_latest[1]
>>>>>>> 20dd6c86
    db = Mock()

    with patch(
        "annotation.annotations.main.get_pages_sha",
        return_value=pages_sha_latest,
    ) as mock_get_pages_sha, patch(
        "annotation.annotations.main.check_docs_identity",
<<<<<<< HEAD
        return_value=new_equal_latest,
    ) as mock_check_docs:
        construct_annotated_doc(
=======
        return_value=True,
    ) as mock_check_docs:
        actual_doc = construct_annotated_doc(
>>>>>>> 20dd6c86
            db,
            annotated_doc.user,
            None,
            annotated_doc.job_id,
            annotated_doc.file_id,
            doc,
            TEST_TENANT,
            s3_file_path,
            s3_file_bucket,
            latest_doc,
            1,
<<<<<<< HEAD
            is_latest,
=======
            is_latest=True,
>>>>>>> 20dd6c86
        )

        mock_get_pages_sha.assert_called_once_with(
            doc.pages,
            doc.base_revision,
            doc.validated,
            doc.failed_validation_pages,
            doc.user,
        )
<<<<<<< HEAD
        mock_check_docs.assert_called_once()
=======
        mock_check_docs.assert_called_once_with(
            latest_doc=latest_doc, new_doc=expected_doc
        )
        assert actual_doc == latest_doc
>>>>>>> 20dd6c86


def test_construct_annotated_doc_db_error(
    annotated_doc: AnnotatedDoc,
    annotation_doc_for_save: DocForSaveSchema,
):
<<<<<<< HEAD
    is_latest = False
=======
>>>>>>> 20dd6c86
    new_equal_latest = False
    doc = annotation_doc_for_save
    latest_doc = annotated_doc
    s3_file_path = "path"
    s3_file_bucket = "bucket"

<<<<<<< HEAD
    pages_sha_latest = ({"1": "a"}, "b")
    pages_sha_non_latest = ({"1": "a"}, "c")

    db = Mock()
    db.add = Mock()
    db.add_all = Mock()
    db.commit = Mock(
        side_effect=IntegrityError(
            statement="TEST", params=("testuser",), orig=Exception("TESTING")
        )
    )
    db.rollback = Mock()
    with patch(
        "annotation.annotations.main.get_pages_sha",
        return_value=pages_sha_latest if is_latest else pages_sha_non_latest,
=======
    pages_sha_non_latest = ({"1": "a"}, "c")

    db = Mock()
    db.commit.side_effect = IntegrityError(
        statement="TEST", params=("testuser",), orig=Exception("TESTING")
    )

    with patch(
        "annotation.annotations.main.get_pages_sha",
        return_value=pages_sha_non_latest,
>>>>>>> 20dd6c86
    ), patch(
        "annotation.annotations.main.check_docs_identity",
        return_value=new_equal_latest,
    ), patch(
        "annotation.annotations.main.construct_document_links", return_value=[]
    ):
        with pytest.raises(DuplicateAnnotationError):
            construct_annotated_doc(
                db,
                annotated_doc.user,
                None,
                annotated_doc.job_id,
                annotated_doc.file_id,
                doc,
                TEST_TENANT,
                s3_file_path,
                s3_file_bucket,
                latest_doc,
                1,
<<<<<<< HEAD
                is_latest,
            )
            assert db.commit.assert_called_once()
            assert db.rollback.assert_called_once()


def test_upload_json_to_minio():
    test_json = json.dumps({"test": 1})
    path_to_object = "path"
    bucket_name = TEST_TENANT

    with patch(
        "annotation.annotations.main.bd_storage.get_storage"
    ) as mock_get_storage:
        mock_get_storage.return_value.upload_obj = Mock()

        upload_json_to_minio(test_json, path_to_object, bucket_name, None)
        mock_get_storage.assert_called_once_with(bucket_name)
        mock_get_storage().upload_obj.assert_called_once_with(
            target_path=path_to_object, file=ANY
        )


def test_upload_pages_to_minio(moto_s3: boto3.resource):
    pages = [PageSchema(page_num=1, size={}, objs=[])]
    pages_sha = {"1": "sha1"}
    s3_path = "path"
    with patch(
        "annotation.annotations.main.upload_json_to_minio"
    ) as mock_upload_json:
        upload_pages_to_minio(pages, pages_sha, s3_path, TEST_TENANT, moto_s3)
        path_to_object = f"{s3_path}/{pages_sha[str(pages[0].page_num)]}.json"
        mock_upload_json.assert_called_once_with(
            json.dumps(pages[0].dict()), path_to_object, TEST_TENANT, moto_s3
        )


def test_update_pages_array():
    resulting_set = update_pages_array({1, 2, 3}, {4}, {1, 2})
    assert resulting_set == {3, 4}


def test_kafka_message_needed(annotated_doc: AnnotatedDoc):
    db = Mock()
    check_if_kafka_message_is_needed(
        db,
        annotated_doc,
        annotated_doc,
        annotated_doc.job_id,
        annotated_doc.file_id,
        TEST_TENANT,
    )
    db.assert_not_called


def test_kafka_message_needed_commit(annotated_doc: AnnotatedDoc):
    db = Mock()
    db.commit = Mock()
    check_if_kafka_message_is_needed(
        db,
        annotated_doc,
        None,
        annotated_doc.job_id,
        annotated_doc.file_id,
        TEST_TENANT,
    )
    db.commit.assert_called_once()


def test_mark_all_revs_validated_pages(
    page_revision_list: Dict[int, List[PageRevision]],
    annotated_doc_schema: AnnotatedDocSchema,
):
    expected_pages = {
        1: [
            {
                "user_id": annotated_doc_schema.user,
                "pipeline": None,
                "job_id": 1,
                "file_id": 1,
                "revision": "20fe52cce6a632c6eb09fdc5b3e1594f926eea69",
                "page_id": None,
                "date": datetime(2024, 1, 1, 10, 10),
                "is_validated": True,
                "categories": {"2", "1"},
            }
        ],
        2: [
            {
                "user_id": uuid.UUID("82aa573f-43d8-40ab-8837-282b315f7c3a"),
                "pipeline": annotated_doc_schema.pipeline,
                "job_id": annotated_doc_schema.job_id,
                "file_id": annotated_doc_schema.file_id,
                "revision": annotated_doc_schema.revision,
                "page_id": None,
                "date": annotated_doc_schema.date,
                "is_validated": False,
                "categories": annotated_doc_schema.categories,
            },
            {
                "user_id": annotated_doc_schema.user,
                "pipeline": None,
                "job_id": 1,
                "file_id": 1,
                "revision": "20fe52cce6a632c6eb09fdc5b3e1594f926eea69",
                "page_id": None,
                "date": datetime(2024, 1, 1, 10, 10),
                "is_validated": True,
                "categories": {"2", "1"},
            },
        ],
    }

    mark_all_revisions_validated_pages(
        page_revision_list, annotated_doc_schema, {1, 2}
    )

    assert page_revision_list == expected_pages
=======
                is_latest=False,
            )
            assert db.commit.assert_called_once()
            assert db.rollback.assert_called_once()
>>>>>>> 20dd6c86
<|MERGE_RESOLUTION|>--- conflicted
+++ resolved
@@ -9,7 +9,6 @@
 import pytest
 from sqlalchemy.exc import IntegrityError
 from sqlalchemy.orm import Session
-from tests.override_app_dependency import TEST_TENANT
 
 from annotation.annotations.main import (
     MANIFEST,
@@ -30,17 +29,14 @@
     upload_pages_to_minio,
 )
 from annotation.models import AnnotatedDoc, Category, File, Job, User
-<<<<<<< HEAD
 from annotation.schemas.annotations import (
     AnnotatedDocSchema,
     DocForSaveSchema,
     PageSchema,
 )
-=======
-from annotation.schemas.annotations import DocForSaveSchema
->>>>>>> 20dd6c86
 from annotation.schemas.categories import CategoryTypeSchema
 from annotation.schemas.jobs import JobTypeEnumSchema, ValidationSchema
+from tests.override_app_dependency import TEST_TENANT
 
 
 @pytest.fixture
@@ -160,7 +156,6 @@
     )
 
 
-<<<<<<< HEAD
 @pytest.fixture
 def annotated_doc_schema(annotator):
     yield AnnotatedDocSchema(
@@ -218,8 +213,6 @@
     }
 
 
-=======
->>>>>>> 20dd6c86
 def test_row_to_dict_table(annotated_doc: AnnotatedDoc):
     result = row_to_dict(annotated_doc)
     expected_result = {
@@ -356,26 +349,12 @@
 ):
     doc = annotation_doc_for_save
     latest_doc = annotated_doc
-<<<<<<< HEAD
-    is_latest = False
-    new_equal_latest = False
-    s3_path = (
-        f"{S3_START_PATH}/{annotated_doc.job_id}/" f"{annotated_doc.file_id}"
-    )
-=======
     s3_path = f"{S3_START_PATH}/{annotated_doc.job_id}/{annotated_doc.file_id}"
->>>>>>> 20dd6c86
     s3_file_path = "path"
     s3_file_bucket = "bucket"
 
     pages_sha_non_latest = ({"1": "a"}, "c")
 
-<<<<<<< HEAD
-    db = Mock()
-    db.add = Mock()
-    db.add_all = Mock()
-    db.commit = Mock()
-=======
     expected_doc = AnnotatedDoc(
         user=annotated_doc.user,
         pipeline=None,
@@ -393,18 +372,13 @@
     expected_doc.revision = pages_sha_non_latest[1]
 
     db = Mock()
->>>>>>> 20dd6c86
 
     with patch(
         "annotation.annotations.main.get_pages_sha",
         return_value=pages_sha_non_latest,
     ) as mock_get_pages_sha, patch(
         "annotation.annotations.main.check_docs_identity",
-<<<<<<< HEAD
-        return_value=new_equal_latest,
-=======
         return_value=False,
->>>>>>> 20dd6c86
     ) as mock_check_docs, patch(
         "annotation.annotations.main.construct_document_links", return_value=[]
     ) as mock_construct_doc_links, patch(
@@ -415,11 +389,7 @@
     ) as mock_upload_pages, patch(
         "annotation.annotations.main.create_manifest_json"
     ) as mock_create_manifest:
-<<<<<<< HEAD
-        construct_annotated_doc(
-=======
         actual_doc = construct_annotated_doc(
->>>>>>> 20dd6c86
             db,
             annotated_doc.user,
             None,
@@ -431,11 +401,7 @@
             s3_file_bucket,
             latest_doc,
             1,
-<<<<<<< HEAD
-            is_latest,
-=======
             is_latest=False,
->>>>>>> 20dd6c86
         )
 
         mock_get_pages_sha.assert_called_once_with(
@@ -445,11 +411,6 @@
             doc.failed_validation_pages,
             doc.user,
         )
-<<<<<<< HEAD
-        mock_check_docs.assert_called_once()
-
-        mock_construct_doc_links.assert_called_once()
-=======
         mock_check_docs.assert_called_once_with(
             latest_doc=latest_doc, new_doc=expected_doc
         )
@@ -457,7 +418,6 @@
         mock_construct_doc_links.assert_called_once_with(
             expected_doc, doc.similar_revisions or []
         )
->>>>>>> 20dd6c86
         db.add.assert_called_once()
         db.add_all.assert_called_once_with([])
         db.commit.assert_called_once()
@@ -470,11 +430,7 @@
             s3_resource=None,
         )
         mock_create_manifest.assert_called_once_with(
-<<<<<<< HEAD
-            ANY,
-=======
             expected_doc,
->>>>>>> 20dd6c86
             s3_path,
             s3_file_path,
             s3_file_bucket,
@@ -484,10 +440,7 @@
             db,
             None,
         )
-<<<<<<< HEAD
-=======
         assert actual_doc == expected_doc
->>>>>>> 20dd6c86
 
 
 def test_construct_annotated_doc_new_equals_latest(
@@ -496,19 +449,11 @@
 ):
     doc = annotation_doc_for_save
     latest_doc = annotated_doc
-<<<<<<< HEAD
-    is_latest = True
-    new_equal_latest = True
-=======
->>>>>>> 20dd6c86
 
     s3_file_path = "path"
     s3_file_bucket = "bucket"
 
     pages_sha_latest = ({"1": "a"}, "b")
-<<<<<<< HEAD
-
-=======
     expected_doc = AnnotatedDoc(
         user=annotated_doc.user,
         pipeline=None,
@@ -524,7 +469,6 @@
 
     expected_doc.pages = pages_sha_latest[0]
     expected_doc.revision = pages_sha_latest[1]
->>>>>>> 20dd6c86
     db = Mock()
 
     with patch(
@@ -532,15 +476,9 @@
         return_value=pages_sha_latest,
     ) as mock_get_pages_sha, patch(
         "annotation.annotations.main.check_docs_identity",
-<<<<<<< HEAD
-        return_value=new_equal_latest,
-    ) as mock_check_docs:
-        construct_annotated_doc(
-=======
         return_value=True,
     ) as mock_check_docs:
         actual_doc = construct_annotated_doc(
->>>>>>> 20dd6c86
             db,
             annotated_doc.user,
             None,
@@ -552,11 +490,7 @@
             s3_file_bucket,
             latest_doc,
             1,
-<<<<<<< HEAD
-            is_latest,
-=======
             is_latest=True,
->>>>>>> 20dd6c86
         )
 
         mock_get_pages_sha.assert_called_once_with(
@@ -566,47 +500,22 @@
             doc.failed_validation_pages,
             doc.user,
         )
-<<<<<<< HEAD
-        mock_check_docs.assert_called_once()
-=======
         mock_check_docs.assert_called_once_with(
             latest_doc=latest_doc, new_doc=expected_doc
         )
         assert actual_doc == latest_doc
->>>>>>> 20dd6c86
 
 
 def test_construct_annotated_doc_db_error(
     annotated_doc: AnnotatedDoc,
     annotation_doc_for_save: DocForSaveSchema,
 ):
-<<<<<<< HEAD
-    is_latest = False
-=======
->>>>>>> 20dd6c86
     new_equal_latest = False
     doc = annotation_doc_for_save
     latest_doc = annotated_doc
     s3_file_path = "path"
     s3_file_bucket = "bucket"
 
-<<<<<<< HEAD
-    pages_sha_latest = ({"1": "a"}, "b")
-    pages_sha_non_latest = ({"1": "a"}, "c")
-
-    db = Mock()
-    db.add = Mock()
-    db.add_all = Mock()
-    db.commit = Mock(
-        side_effect=IntegrityError(
-            statement="TEST", params=("testuser",), orig=Exception("TESTING")
-        )
-    )
-    db.rollback = Mock()
-    with patch(
-        "annotation.annotations.main.get_pages_sha",
-        return_value=pages_sha_latest if is_latest else pages_sha_non_latest,
-=======
     pages_sha_non_latest = ({"1": "a"}, "c")
 
     db = Mock()
@@ -617,7 +526,6 @@
     with patch(
         "annotation.annotations.main.get_pages_sha",
         return_value=pages_sha_non_latest,
->>>>>>> 20dd6c86
     ), patch(
         "annotation.annotations.main.check_docs_identity",
         return_value=new_equal_latest,
@@ -637,8 +545,7 @@
                 s3_file_bucket,
                 latest_doc,
                 1,
-<<<<<<< HEAD
-                is_latest,
+                is_latest=False,
             )
             assert db.commit.assert_called_once()
             assert db.rollback.assert_called_once()
@@ -755,10 +662,4 @@
         page_revision_list, annotated_doc_schema, {1, 2}
     )
 
-    assert page_revision_list == expected_pages
-=======
-                is_latest=False,
-            )
-            assert db.commit.assert_called_once()
-            assert db.rollback.assert_called_once()
->>>>>>> 20dd6c86
+    assert page_revision_list == expected_pages