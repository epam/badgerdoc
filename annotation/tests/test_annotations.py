import json
import uuid
from datetime import datetime
from hashlib import sha1
from typing import Any, Dict, List, Optional, Tuple
from unittest.mock import ANY, Mock, call, mock_open, patch

import boto3
import pytest
from sqlalchemy.exc import IntegrityError
from sqlalchemy.orm import Session
from tests.override_app_dependency import TEST_TENANT

from annotation.annotations.main import (
    MANIFEST,
    S3_START_PATH,
    DuplicateAnnotationError,
    LatestPageRevision,
    LoadedPage,
    NotConfiguredException,
    PageRevision,
    check_if_kafka_message_is_needed,
    check_null_fields,
    connect_s3,
    construct_annotated_doc,
    construct_particular_rev_response,
    convert_bucket_name_if_s3prefix,
    create_manifest_json,
    find_all_revisions_pages,
    find_latest_revision_pages,
    get_sha_of_bytes,
    load_all_revisions_pages,
    load_annotated_pages_for_particular_rev,
    load_latest_revision_pages,
    load_page,
    load_validated_pages_for_particular_rev,
    mark_all_revisions_validated_pages,
    mark_latest_revision_validated_pages,
    row_to_dict,
    update_pages_array,
    upload_json_to_minio,
    upload_pages_to_minio,
)
from annotation.models import AnnotatedDoc, Category, File, Job, User
from annotation.schemas.annotations import (
    AnnotatedDocSchema,
    DocForSaveSchema,
    PageSchema,
    ParticularRevisionSchema,
)
from annotation.schemas.categories import CategoryTypeSchema
from annotation.schemas.jobs import JobTypeEnumSchema, ValidationSchema


@pytest.fixture
def categories():
    yield [
        Category(
            id="18d3d189e73a4680bfa77ba3fe6ebee5",
            name="Test",
            type=CategoryTypeSchema.box,
        ),
    ]


@pytest.fixture
def annotation_file():
    yield File(
        **{
            "file_id": 1,
            "tenant": TEST_TENANT,
            "job_id": 1,
            "pages_number": 10,
        }
    )


@pytest.fixture
def annotator():
    yield User(user_id="6ffab2dd-3605-46d4-98a1-2d20011e132d")


@pytest.fixture
def annotation_job(annotator: User, annotation_file: File, categories: Job):
    yield Job(
        **{
            "job_id": 1,
            "callback_url": "http://www.test.com/test1",
            "annotators": [annotator],
            "validation_type": ValidationSchema.cross,
            "files": [annotation_file],
            "is_auto_distribution": False,
            "categories": categories,
            "deadline": None,
            "tenant": TEST_TENANT,
            "job_type": JobTypeEnumSchema.ExtractionWithAnnotationJob,
        }
    )


@pytest.fixture
def annotated_doc(
    annotator: User,
    annotation_file: File,
    annotation_job: Job,
):
    yield AnnotatedDoc(
        revision="20fe52cce6a632c6eb09fdc5b3e1594f926eea69",
        user=annotator.user_id,
        pipeline=None,
        date=datetime(2024, 1, 1, 10, 10, 0),
        file_id=annotation_file.file_id,
        job_id=annotation_job.job_id,
        pages={},
        validated=[1],
        failed_validation_pages=[],
        tenant=TEST_TENANT,
        categories=["foo", "bar"],
        links_json=[],
    )


@pytest.fixture
def annotation_manifest():
    yield {
        "pages": {},
        "validated": [1],
        "failed_validation_pages": [],
        "file": "path/to/file",
        "bucket": "file-bucket",
        "categories": [
            {"type": "taxonomy", "value": "foo"},
            {"type": "taxonomy", "value": "bar"},
        ],
    }


@pytest.fixture
def annotation_doc_for_save():
    yield DocForSaveSchema(
        **{
            "base_revision": "20fe52cce6a632c6eb09fdc5b3e1594f926eea69",
            "user": "6ffab2dd-3605-46d4-98a1-2d20011e132d",
            "pages": [
                {
                    "page_num": 1,
                    "size": {"width": 0.0, "height": 0.0},
                    "objs": [
                        {
                            "id": 0,
                            "type": "string",
                            "segmentation": {"segment": "string"},
                            "bbox": [0.0, 0.0, 0.0, 0.0],
                            "tokens": None,
                            "links": [
                                {"category_id": 0, "to": 0, "page_num": 1}
                            ],
                            "category": "0",
                            "data": {},
                        }
                    ],
                }
            ],
            "validated": [],
            "failed_validation_pages": [],
            "task_id": 1,
            "links_json": [],
        }
    )


@pytest.fixture
def annotated_doc_schema(annotator: User):
    yield AnnotatedDocSchema(
        revision="20fe52cce6a632c6eb09fdc5b3e1594f926eea69",
        user=annotator.user_id,
        pipeline=None,
        date=datetime(2024, 1, 1, 10, 10, 0),
        file_id=1,
        job_id=1,
        pages={
            "1": "19fe52cce6a632c6eb09fdc5b3e1594f926eea69",
            "2": "adda414648714f01c1c9657646b72ebb4433c8b5",
        },
        validated={1, 2, 10},
        failed_validation_pages={3, 4},
        tenant="badger-doc",
        task_id=2,
        similar_revisions=None,
        categories={"1", "2"},
        links_json=[
            {"to": 2, "category": "my_category", "type": "directional"}
        ],
    )


@pytest.fixture
def page_revision_list_all(annotated_doc_schema: AnnotatedDocSchema):
    elements = {
        "pipeline": annotated_doc_schema.pipeline,
        "job_id": annotated_doc_schema.job_id,
        "file_id": annotated_doc_schema.file_id,
        "revision": annotated_doc_schema.revision,
        "page_id": None,
        "date": annotated_doc_schema.date,
        "is_validated": False,
        "categories": annotated_doc_schema.categories,
    }
    yield (
        {
            1: [{"user_id": annotated_doc_schema.user, **elements}],
            2: [
                {
                    "user_id": uuid.UUID(
                        "82aa573f-43d8-40ab-8837-282b315f7c3a"
                    ),
                    **elements,
                }
            ],
        },
        {
            1: {annotated_doc_schema.user: {**elements}},
            2: {
                uuid.UUID("82aa573f-43d8-40ab-8837-282b315f7c3a"): {**elements}
            },
        },
    )


def test_row_to_dict_table(annotated_doc: AnnotatedDoc):
    result = row_to_dict(annotated_doc)
    expected_result = {
        "revision": "20fe52cce6a632c6eb09fdc5b3e1594f926eea69",
        "file_id": 1,
        "job_id": 1,
        "user": "6ffab2dd-3605-46d4-98a1-2d20011e132d",
        "pipeline": None,
        "date": "2024-01-01T10:10:00",
        "pages": {},
        "failed_validation_pages": [],
        "validated": [1],
        "tenant": "test",
        "task_id": None,
        "categories": ["foo", "bar"],
        "links_json": [],
    }
    assert result == expected_result


def test_row_to_dict_non_table():
    mock_dict = Mock()
    mock_dict.__dict__ = {
        "uuid_attr": uuid.UUID("34c665fd-ddfb-412c-a3f8-3351d87c6030"),
        "datetime_attr": datetime(2024, 1, 1, 10, 10, 0),
        "str_attr": "test string",
        "int_attr": 1,
    }
    expected_result = {
        "uuid_attr": "34c665fd-ddfb-412c-a3f8-3351d87c6030",
        "datetime_attr": "2024-01-01T10:10:00",
        "str_attr": "test string",
        "int_attr": 1,
    }
    result = row_to_dict(mock_dict)
    assert result == expected_result


@pytest.mark.parametrize(
    ("s3_prefix", "bucket_name", "expected_string"),
    (
        ("S3_test", "bucket_test", "S3_test-bucket_test"),
        (None, "bucket_test", "bucket_test"),
    ),
)
def test_convert_bucket_name_if_s3prefix(
    s3_prefix: str,
    bucket_name: str,
    expected_string: str,
):
    with patch("annotation.annotations.main.S3_PREFIX", s3_prefix):
        result = convert_bucket_name_if_s3prefix(bucket_name=bucket_name)
    assert result == expected_string


@pytest.mark.parametrize(
    "s3_provider",
    ("minio", "aws_iam"),
)
def test_connect_s3(moto_s3: boto3.resource, s3_provider: str):
    with patch("boto3.resource", return_value=moto_s3) as mock_resource, patch(
        "annotation.annotations.main.STORAGE_PROVIDER", s3_provider
    ):
        result_s3 = connect_s3(TEST_TENANT)
        mock_resource.assert_called_once()
    assert result_s3 == moto_s3


def test_connect_s3_no_provider(moto_s3: boto3.resource):
    with patch("boto3.resource", return_value=moto_s3), patch(
        "annotation.annotations.main.STORAGE_PROVIDER", "NO_PROVIDER"
    ):
        with pytest.raises(NotConfiguredException):
            connect_s3(TEST_TENANT)


def test_connect_s3_no_bucket(moto_s3: boto3.resource):
    with patch("boto3.resource", return_value=moto_s3), patch(
        "annotation.annotations.main.STORAGE_PROVIDER", "aws_iam"
    ):
        with pytest.raises(moto_s3.meta.client.exceptions.NoSuchBucket):
            connect_s3("NO_BUCKET")


def test_get_sha_of_bytes():
    assert sha1(b"1").hexdigest() == get_sha_of_bytes(b"1")


def test_create_manifest_json(
    moto_s3: boto3.resource,
    annotated_doc: AnnotatedDoc,
    annotation_manifest: Dict[str, Any],
):
    db = Mock(spec=Session)
    db.query().filter().order_by().all.return_value = []
    s3_path = f"annotation/{annotated_doc.job_id}/{annotated_doc.file_id}"
    s3_file_path = "path/to/file"
    s3_file_bucket = "file-bucket"

    with patch(
        "annotation.annotations.main.accumulate_pages_info",
        return_value=[{1: "validated"}, {}, {}],
    ) as mock_accumulate_pages_info, patch(
        "annotation.annotations.main.row_to_dict"
    ) as mock_row_to_dict, patch(
        "annotation.annotations.main.upload_json_to_minio"
    ) as mock_upload_json_to_minio:
        create_manifest_json(
            annotated_doc,
            s3_path,
            s3_file_path,
            s3_file_bucket,
            annotated_doc.tenant,
            annotated_doc.job_id,
            annotated_doc.file_id,
            db,
            moto_s3,
        )
        mock_accumulate_pages_info.assert_called_once_with(
            [], [annotated_doc], with_page_hash=True
        )
        mock_row_to_dict.assert_called_once_with(annotated_doc)
        mock_upload_json_to_minio.assert_called_once_with(
            json.dumps(annotation_manifest),
            f"{s3_path}/{MANIFEST}",
            annotated_doc.tenant,
            moto_s3,
        )


def test_construct_annotated_doc(
    annotated_doc: AnnotatedDoc,
    annotation_doc_for_save: DocForSaveSchema,
):
    doc = annotation_doc_for_save
    latest_doc = annotated_doc
    s3_path = f"{S3_START_PATH}/{annotated_doc.job_id}/{annotated_doc.file_id}"
    s3_file_path = "path"
    s3_file_bucket = "bucket"

    pages_sha_non_latest = ({"1": "a"}, "c")

    expected_doc = AnnotatedDoc(
        user=annotated_doc.user,
        pipeline=None,
        file_id=annotated_doc.file_id,
        job_id=annotated_doc.job_id,
        validated=doc.validated,
        failed_validation_pages=doc.failed_validation_pages,
        tenant=TEST_TENANT,
        task_id=1,
        links_json=doc.links_json,
        categories=doc.categories or [],
    )

    expected_doc.pages = pages_sha_non_latest[0]
    expected_doc.revision = pages_sha_non_latest[1]

    db = Mock()

    with patch(
        "annotation.annotations.main.get_pages_sha",
        return_value=pages_sha_non_latest,
    ) as mock_get_pages_sha, patch(
        "annotation.annotations.main.check_docs_identity",
        return_value=False,
    ) as mock_check_docs, patch(
        "annotation.annotations.main.construct_document_links", return_value=[]
    ) as mock_construct_doc_links, patch(
        "annotation.annotations.main.convert_bucket_name_if_s3prefix",
        return_value=TEST_TENANT,
    ) as mock_convert_bucket, patch(
        "annotation.annotations.main.upload_pages_to_minio"
    ) as mock_upload_pages, patch(
        "annotation.annotations.main.create_manifest_json"
    ) as mock_create_manifest:
        actual_doc = construct_annotated_doc(
            db,
            annotated_doc.user,
            None,
            annotated_doc.job_id,
            annotated_doc.file_id,
            doc,
            TEST_TENANT,
            s3_file_path,
            s3_file_bucket,
            latest_doc,
            1,
            is_latest=False,
        )

        mock_get_pages_sha.assert_called_once_with(
            doc.pages,
            latest_doc.revision,
            doc.validated,
            doc.failed_validation_pages,
            doc.user,
        )
        mock_check_docs.assert_called_once_with(
            latest_doc=latest_doc, new_doc=expected_doc
        )

        mock_construct_doc_links.assert_called_once_with(
            expected_doc, doc.similar_revisions or []
        )
        db.add.assert_called_once()
        db.add_all.assert_called_once_with([])
        db.commit.assert_called_once()
        mock_convert_bucket.assert_called_once_with(TEST_TENANT)
        mock_upload_pages.assert_called_once_with(
            pages=doc.pages,
            pages_sha=pages_sha_non_latest[0],
            s3_path=s3_path,
            bucket_name=TEST_TENANT,
            s3_resource=None,
        )
        mock_create_manifest.assert_called_once_with(
            expected_doc,
            s3_path,
            s3_file_path,
            s3_file_bucket,
            TEST_TENANT,
            annotated_doc.job_id,
            annotated_doc.file_id,
            db,
            None,
        )
        assert actual_doc == expected_doc


def test_construct_annotated_doc_new_equals_latest(
    annotated_doc: AnnotatedDoc,
    annotation_doc_for_save: DocForSaveSchema,
):
    doc = annotation_doc_for_save
    latest_doc = annotated_doc

    s3_file_path = "path"
    s3_file_bucket = "bucket"

    pages_sha_latest = ({"1": "a"}, "b")
    expected_doc = AnnotatedDoc(
        user=annotated_doc.user,
        pipeline=None,
        file_id=annotated_doc.file_id,
        job_id=annotated_doc.job_id,
        validated=doc.validated,
        failed_validation_pages=doc.failed_validation_pages,
        tenant=TEST_TENANT,
        task_id=1,
        links_json=doc.links_json,
        categories=doc.categories or [],
    )

    expected_doc.pages = pages_sha_latest[0]
    expected_doc.revision = pages_sha_latest[1]
    db = Mock()

    with patch(
        "annotation.annotations.main.get_pages_sha",
        return_value=pages_sha_latest,
    ) as mock_get_pages_sha, patch(
        "annotation.annotations.main.check_docs_identity",
        return_value=True,
    ) as mock_check_docs:
        actual_doc = construct_annotated_doc(
            db,
            annotated_doc.user,
            None,
            annotated_doc.job_id,
            annotated_doc.file_id,
            doc,
            TEST_TENANT,
            s3_file_path,
            s3_file_bucket,
            latest_doc,
            1,
            is_latest=True,
        )

        mock_get_pages_sha.assert_called_once_with(
            doc.pages,
            doc.base_revision,
            doc.validated,
            doc.failed_validation_pages,
            doc.user,
        )
        mock_check_docs.assert_called_once_with(
            latest_doc=latest_doc, new_doc=expected_doc
        )
        assert actual_doc == latest_doc


def test_construct_annotated_doc_db_error(
    annotated_doc: AnnotatedDoc,
    annotation_doc_for_save: DocForSaveSchema,
):
    new_equal_latest = False
    doc = annotation_doc_for_save
    latest_doc = annotated_doc
    s3_file_path = "path"
    s3_file_bucket = "bucket"

    pages_sha_non_latest = ({"1": "a"}, "c")

    db = Mock()
    db.commit.side_effect = IntegrityError(
        statement="TEST", params=("testuser",), orig=Exception("TESTING")
    )

    with patch(
        "annotation.annotations.main.get_pages_sha",
        return_value=pages_sha_non_latest,
    ), patch(
        "annotation.annotations.main.check_docs_identity",
        return_value=new_equal_latest,
    ), patch(
        "annotation.annotations.main.construct_document_links", return_value=[]
    ):
        with pytest.raises(DuplicateAnnotationError):
            construct_annotated_doc(
                db,
                annotated_doc.user,
                None,
                annotated_doc.job_id,
                annotated_doc.file_id,
                doc,
                TEST_TENANT,
                s3_file_path,
                s3_file_bucket,
                latest_doc,
                1,
                is_latest=False,
            )
            assert db.commit.assert_called_once()
            assert db.rollback.assert_called_once()


def test_upload_json_to_minio():
    test_json = json.dumps({"test": 1})
    path_to_object = "path"
    bucket_name = TEST_TENANT

    with patch(
        "annotation.annotations.main.bd_storage.get_storage"
    ) as mock_get_storage:
        upload_json_to_minio(test_json, path_to_object, bucket_name, Mock())
        mock_get_storage.assert_called_once_with(bucket_name)
        mock_get_storage().upload_obj.assert_called_once_with(
            target_path=path_to_object, file=ANY
        )


def test_upload_pages_to_minio(moto_s3: boto3.resource):
    pages = [PageSchema(page_num=1, size={}, objs=[])]
    pages_sha = {"1": "sha1"}
    s3_path = "path"
    with patch(
        "annotation.annotations.main.upload_json_to_minio"
    ) as mock_upload_json:
        upload_pages_to_minio(pages, pages_sha, s3_path, TEST_TENANT, moto_s3)
        path_to_object = f"{s3_path}/{pages_sha[str(pages[0].page_num)]}.json"
        mock_upload_json.assert_called_once_with(
            json.dumps(pages[0].dict()), path_to_object, TEST_TENANT, moto_s3
        )


def test_update_pages_array():
    resulting_set = update_pages_array({1, 2, 3}, {4}, {1, 2})
    assert resulting_set == {3, 4}


def test_kafka_message_needed(annotated_doc: AnnotatedDoc):
    db = Mock()
    check_if_kafka_message_is_needed(
        db,
        annotated_doc,
        annotated_doc,
        annotated_doc.job_id,
        annotated_doc.file_id,
        TEST_TENANT,
    )
    db.commit.assert_not_called()


def test_kafka_message_needed_commit(annotated_doc: AnnotatedDoc):
    db = Mock()
    db.commit = Mock()
    check_if_kafka_message_is_needed(
        db,
        annotated_doc,
        None,
        annotated_doc.job_id,
        annotated_doc.file_id,
        TEST_TENANT,
    )
    db.commit.assert_called_once()


def test_mark_all_revs_validated_pages(
    page_revision_list_all: Tuple[
        Dict[int, List[PageRevision]], Dict[int, Dict[str, LatestPageRevision]]
    ],
    annotated_doc_schema: AnnotatedDocSchema,
):
    expected_pages = {
        1: [
            {
                "user_id": annotated_doc_schema.user,
                "pipeline": None,
                "job_id": 1,
                "file_id": 1,
                "revision": "20fe52cce6a632c6eb09fdc5b3e1594f926eea69",
                "page_id": None,
                "date": datetime(2024, 1, 1, 10, 10),
                "is_validated": True,
                "categories": {"2", "1"},
            }
        ],
        2: [
            {
                "user_id": uuid.UUID("82aa573f-43d8-40ab-8837-282b315f7c3a"),
                "pipeline": annotated_doc_schema.pipeline,
                "job_id": annotated_doc_schema.job_id,
                "file_id": annotated_doc_schema.file_id,
                "revision": annotated_doc_schema.revision,
                "page_id": None,
                "date": annotated_doc_schema.date,
                "is_validated": False,
                "categories": annotated_doc_schema.categories,
            },
            {
                "user_id": annotated_doc_schema.user,
                "pipeline": None,
                "job_id": 1,
                "file_id": 1,
                "revision": "20fe52cce6a632c6eb09fdc5b3e1594f926eea69",
                "page_id": None,
                "date": datetime(2024, 1, 1, 10, 10),
                "is_validated": True,
                "categories": {"2", "1"},
            },
        ],
    }

    mark_all_revisions_validated_pages(
        page_revision_list_all[0], annotated_doc_schema, {1, 2}
    )
    assert page_revision_list_all[0] == expected_pages


def test_mark_latest_rev_validated_pages(
    page_revision_list_all: Tuple[
        Dict[int, List[PageRevision]], Dict[int, Dict[str, LatestPageRevision]]
    ],
    annotated_doc_schema: AnnotatedDocSchema,
):
    expected_pages = {
        1: {
            uuid.UUID("6ffab2dd-3605-46d4-98a1-2d20011e132d"): {
                "pipeline": None,
                "job_id": 1,
                "file_id": 1,
                "revision": "20fe52cce6a632c6eb09fdc5b3e1594f926eea69",
                "page_id": None,
                "date": datetime(2024, 1, 1, 10, 10),
                "is_validated": True,
                "categories": {"2", "1"},
            }
        },
        2: {
            uuid.UUID("82aa573f-43d8-40ab-8837-282b315f7c3a"): {
                "pipeline": annotated_doc_schema.pipeline,
                "job_id": annotated_doc_schema.job_id,
                "file_id": annotated_doc_schema.file_id,
                "revision": annotated_doc_schema.revision,
                "page_id": None,
                "date": annotated_doc_schema.date,
                "is_validated": False,
                "categories": annotated_doc_schema.categories,
            },
            uuid.UUID("6ffab2dd-3605-46d4-98a1-2d20011e132d"): {
                "pipeline": None,
                "job_id": 1,
                "file_id": 1,
                "revision": "20fe52cce6a632c6eb09fdc5b3e1594f926eea69",
                "page_id": None,
                "date": datetime(2024, 1, 1, 10, 10),
                "is_validated": True,
                "categories": {"2", "1"},
            },
        },
    }
    mark_latest_revision_validated_pages(
        page_revision_list_all[1], annotated_doc_schema, {1, 2}
    )
    assert page_revision_list_all[1] == expected_pages


def test_find_all_revisions_pages(
    annotated_doc: AnnotatedDoc,
    annotated_doc_schema: AnnotatedDocSchema,
    page_revision_list_all: Tuple[
        Dict[int, List[PageRevision]], Dict[int, Dict[str, LatestPageRevision]]
    ],
):
    annotated_doc.pages[1] = annotated_doc_schema.pages["1"]
    page_revision_list_all[0][1][0]["page_id"] = annotated_doc_schema.pages[
        "1"
    ]
    annotated_doc.pages[2] = annotated_doc_schema.pages["2"]
    page_revision_list_all[0][2][0]["page_id"] = annotated_doc_schema.pages[
        "2"
    ]
    page_revision_list_all[0][2][0]["user_id"] = page_revision_list_all[0][1][
        0
    ]["user_id"]

    with patch(
        "annotation.annotations.main.AnnotatedDocSchema.from_orm",
        return_value=annotated_doc_schema,
    ) as mock_from_orm, patch(
        "annotation.annotations.main.mark_all_revisions_validated_pages"
    ) as mock_mark:
        actual_pages = find_all_revisions_pages([annotated_doc], {1, 2})
        mock_from_orm.assert_called_once_with(annotated_doc)
        mock_mark.assert_called_once()
        assert actual_pages == page_revision_list_all[0]


def test_find_latest_revision_pages(
    annotated_doc: AnnotatedDoc,
    annotated_doc_schema: AnnotatedDocSchema,
    page_revision_list_all: Tuple[
        Dict[int, List[PageRevision]], Dict[int, Dict[str, LatestPageRevision]]
    ],
):
    annotated_doc.pages[1] = annotated_doc_schema.pages["1"]
    annotated_doc.pages[2] = annotated_doc_schema.pages["2"]
    page_revision_list_all[1][1][annotated_doc_schema.user]["page_id"] = (
        annotated_doc_schema.pages["1"]
    )
    expected_pages = {
        1: {
            annotated_doc_schema.user: {
                **page_revision_list_all[1][1][annotated_doc_schema.user]
            }
        },
        2: {
            annotated_doc_schema.user: {
                **page_revision_list_all[1][1][annotated_doc_schema.user]
            }
        },
    }
    expected_pages[2][annotated_doc_schema.user]["page_id"] = (
        annotated_doc_schema.pages["2"]
    )

    with patch(
        "annotation.annotations.main.AnnotatedDocSchema.from_orm",
        return_value=annotated_doc_schema,
    ) as mock_from_orm, patch(
        "annotation.annotations.main.mark_latest_revision_validated_pages"
    ) as mock_mark:
        actual_pages = find_latest_revision_pages([annotated_doc], {1, 2})
        mock_from_orm.assert_called_once_with(annotated_doc)
        mock_mark.assert_called_once()
        assert actual_pages == expected_pages


<<<<<<< HEAD
def test_check_null_fields(annotation_doc_for_save: DocForSaveSchema):
    annotation_doc_for_save.pages = None
    annotation_doc_for_save.validated = None
    annotation_doc_for_save.failed_validation_pages = None

    check_null_fields(annotation_doc_for_save)
    assert annotation_doc_for_save.pages == []
    assert annotation_doc_for_save.validated == set()
    assert annotation_doc_for_save.failed_validation_pages == set()
=======
def test_load_page(
    page_revision_list_all: Tuple[
        Dict[int, List[PageRevision]], Dict[int, Dict[str, LatestPageRevision]]
    ],
):
    actual_loaded = []
    expected_loaded = [
        {
            "page_num": 1,
            "size": {"width": 0.0, "height": 0.0},
            "objs": [],
        }
    ]
    load_page(
        Mock(),
        actual_loaded,
        bucket_name=TEST_TENANT,
        page_num=1,
        user_id=uuid.uuid4(),
        page_revision=page_revision_list_all[0][1][0],
        is_not_particular_revision_page=False,
    )
    assert actual_loaded == expected_loaded


def test_load_page_particular_existing_revision(
    page_revision_list_all: Tuple[
        Dict[int, List[PageRevision]], Dict[int, Dict[str, LatestPageRevision]]
    ]
):
    page_revision_list_all[0][1][0]["page_id"] = "sha1"
    page_path = (
        f"annotation/{page_revision_list_all[0][1][0]['job_id']}/"
        f"{page_revision_list_all[0][1][0]['file_id']}/"
        f"{page_revision_list_all[0][1][0]['page_id']}.json"
    )
    actual_loaded = []
    expected_loaded = [
        {
            "page_num": 1,
            "size": {"width": 0.0, "height": 0.0},
            "objs": [],
            "revision": page_revision_list_all[0][1][0]["revision"],
            "user_id": page_revision_list_all[0][1][0]["user_id"],
            "pipeline": page_revision_list_all[0][1][0]["pipeline"],
            "date": page_revision_list_all[0][1][0]["date"],
            "is_validated": page_revision_list_all[0][1][0]["is_validated"],
            "categories": page_revision_list_all[0][1][0]["categories"],
        }
    ]

    with patch(
        "annotation.annotations.main.S3_START_PATH", new="annotation"
    ), patch(
        "annotation.annotations.main.tempfile.TemporaryDirectory",
        new=mock_open(),
    ) as mock_tempfile, patch(
        "annotation.annotations.main.os.path"
    ) as mock_os_path, patch(
        "annotation.annotations.main.bd_storage.get_storage"
    ) as mock_get_storage, patch(
        "annotation.annotations.main.open",
        new=mock_open(
            read_data=b'{"page_num": 1, '
            b'"size": {"width": 0.0, "height": 0.0}, "objs": []}'
        ),
    ) as mock_file_open, patch(
        "annotation.annotations.main.json.loads",
        return_value={
            "page_num": 1,
            "size": {"width": 0.0, "height": 0.0},
            "objs": [],
        },
    ) as mock_json_loads:
        mock_os_path.join.return_value = "dir/revision.json"
        load_page(
            Mock(),
            actual_loaded,
            bucket_name=TEST_TENANT,
            page_num=1,
            user_id=page_revision_list_all[0][1][0]["user_id"],
            page_revision=page_revision_list_all[0][1][0],
            is_not_particular_revision_page=True,
        )
        mock_tempfile.assert_called_once()
        mock_os_path.join.assert_called_once()
        mock_get_storage.assert_called_once_with(TEST_TENANT)
        mock_get_storage().download.assert_called_once_with(
            target_path=page_path, file="dir/revision.json"
        )
        mock_file_open.assert_called_once_with("dir/revision.json", "rb")
        mock_json_loads.assert_called_once_with(
            '{"page_num": 1, '
            '"size": {"width": 0.0, "height": 0.0}, "objs": []}'
        )
        assert actual_loaded == expected_loaded


def test_load_all_revs_pages(
    page_revision_list_all: Tuple[
        Dict[int, List[PageRevision]], Dict[int, Dict[str, LatestPageRevision]]
    ]
):
    expected_user_1 = page_revision_list_all[0][1][0]["user_id"]
    expected_page_rev_1 = {**page_revision_list_all[0][1][0]}
    expected_user_2 = page_revision_list_all[0][2][0]["user_id"]
    expected_page_rev_2 = {**page_revision_list_all[0][2][0]}
    expected_pages = {1: [], 2: []}

    with patch(
        "annotation.annotations.main.convert_bucket_name_if_s3prefix",
        return_value=TEST_TENANT,
    ) as mock_convert_prefix, patch(
        "annotation.annotations.main.load_page"
    ) as mock_load_page:
        load_all_revisions_pages(page_revision_list_all[0], TEST_TENANT)
        mock_convert_prefix.assert_called_once_with(TEST_TENANT)
        mock_load_page.assert_has_calls(
            [
                call(
                    None,
                    [],
                    TEST_TENANT,
                    1,
                    expected_user_1,
                    expected_page_rev_1,
                    True,
                ),
                call(
                    None,
                    [],
                    TEST_TENANT,
                    2,
                    expected_user_2,
                    expected_page_rev_2,
                    True,
                ),
            ]
        )
        assert mock_load_page.call_count == 2
    assert page_revision_list_all[0] == expected_pages


def test_load_latest_revs_pages(
    page_revision_list_all: Tuple[
        Dict[int, List[PageRevision]], Dict[int, Dict[str, LatestPageRevision]]
    ]
):
    expected_user_1 = list(page_revision_list_all[1][1].keys())[0]
    expected_user_2 = list(page_revision_list_all[1][2].keys())[0]
    expected_page_rev_1 = {**page_revision_list_all[1][1][expected_user_1]}
    expected_page_rev_2 = {**page_revision_list_all[1][2][expected_user_2]}
    expected_pages = {1: [], 2: []}

    with patch(
        "annotation.annotations.main.convert_bucket_name_if_s3prefix",
        return_value=TEST_TENANT,
    ) as mock_convert_prefix, patch(
        "annotation.annotations.main.load_page"
    ) as mock_load_page:
        load_latest_revision_pages(page_revision_list_all[1], TEST_TENANT)
        mock_convert_prefix.assert_called_once_with(TEST_TENANT)
        mock_load_page.assert_has_calls(
            [
                call(
                    None,
                    [],
                    TEST_TENANT,
                    1,
                    expected_user_1,
                    expected_page_rev_1,
                    True,
                ),
                call(
                    None,
                    [],
                    TEST_TENANT,
                    2,
                    expected_user_2,
                    expected_page_rev_2,
                    True,
                ),
            ]
        )
        assert mock_load_page.call_count == 2
    assert page_revision_list_all[1] == expected_pages


def test_load_annotated_pages_for_particular_rev(
    annotated_doc: AnnotatedDoc,
    page_revision_list_all: Tuple[
        Dict[int, List[PageRevision]], Dict[int, Dict[str, LatestPageRevision]]
    ],
):
    annotated_doc.pages[1] = "sha1"
    with patch(
        "annotation.annotations.main.load_page"
    ) as mock_load_page, patch(
        "annotation.annotations.main.logger_.debug"
    ) as mock_debug:
        load_annotated_pages_for_particular_rev(
            annotated_doc, page_revision_list_all[0][1][0], TEST_TENANT, []
        )
        mock_debug.assert_called_once_with(
            "load_annotated_pages_for_particular_rev"
        )
        mock_load_page.assert_called_once_with(
            None,
            [],
            TEST_TENANT,
            1,
            annotated_doc.user,
            page_revision_list_all[0][1][0],
            False,
        )
    assert page_revision_list_all[0][1][0]["page_id"] == "sha1"


def test_load_validated_pages_for_particular_rev(
    annotated_doc: AnnotatedDoc,
    page_revision_list_all: Tuple[
        Dict[int, List[PageRevision]], Dict[int, Dict[str, LatestPageRevision]]
    ],
):
    with patch(
        "annotation.annotations.main.convert_bucket_name_if_s3prefix",
        return_value=TEST_TENANT,
    ) as mock_convert_prefix, patch(
        "annotation.annotations.main.load_page"
    ) as mock_load_page, patch(
        "annotation.annotations.main.logger_.debug"
    ) as mock_debug:
        load_validated_pages_for_particular_rev(
            annotated_doc, page_revision_list_all[0][1][0], TEST_TENANT, []
        )
        mock_debug.assert_called_once_with(
            "load_validated_pages_for_particular_rev"
        )
        mock_convert_prefix.assert_called_once_with(TEST_TENANT)
        mock_load_page.assert_called_once_with(
            None,
            [],
            TEST_TENANT,
            1,
            annotated_doc.user,
            page_revision_list_all[0][1][0],
            False,
        )
    assert page_revision_list_all[0][1][0]["page_id"] is None


def test_construct_particular_rev_response(annotated_doc: AnnotatedDoc):
    page = {
        "page_num": 1,
        "size": {"width": 6.0, "height": 9.0},
        "objs": [],
    }

    def mock_loaded_pages_append(
        revision: AnnotatedDoc,
        page_revision: Dict[str, str],
        tenant: str,
        loaded_pages: List[Optional[LoadedPage]],
    ):
        loaded_pages.append({**page})

    with patch(
        "annotation.annotations.main.load_annotated_pages_for_particular_rev",
        side_effect=mock_loaded_pages_append,
    ) as mock_load_annotated, patch(
        "annotation.annotations.main.load_validated_pages_for_particular_rev",
        side_effect=mock_loaded_pages_append,
    ) as mock_load_validated, patch(
        "annotation.annotations.main.logger_.debug"
    ) as mock_debug:
        result = construct_particular_rev_response(annotated_doc)
        mock_debug.assert_has_calls(
            [call("Loaded %s revisions", 2), call("Building response")]
        )
        mock_load_annotated.assert_called_once_with(
            annotated_doc,
            {"job_id": annotated_doc.job_id, "file_id": annotated_doc.file_id},
            annotated_doc.tenant,
            [{**page}, {**page}],
        )
        mock_load_validated.assert_called_once_with(
            annotated_doc,
            {"job_id": annotated_doc.job_id, "file_id": annotated_doc.file_id},
            annotated_doc.tenant,
            [{**page}, {**page}],
        )

        expected_result = ParticularRevisionSchema(
            revision=annotated_doc.revision,
            user=annotated_doc.user,
            pipeline=annotated_doc.pipeline,
            date=annotated_doc.date,
            pages=[{**page}, {**page}],
            validated=annotated_doc.validated,
            failed_validation_pages=annotated_doc.failed_validation_pages,
            categories=annotated_doc.categories,
            similar_revisions=None,
            links_json=annotated_doc.links_json,
        )

        assert result == expected_result


def test_construct_particular_rev_response_error(annotated_doc: AnnotatedDoc):
    with patch(
        "annotation.annotations.main.load_annotated_pages_for_particular_rev",
        side_effect=Exception,
    ):
        with pytest.raises(Exception):
            construct_particular_rev_response(annotated_doc)
>>>>>>> 15e0dee1
<|MERGE_RESOLUTION|>--- conflicted
+++ resolved
@@ -797,17 +797,6 @@
         assert actual_pages == expected_pages
 
 
-<<<<<<< HEAD
-def test_check_null_fields(annotation_doc_for_save: DocForSaveSchema):
-    annotation_doc_for_save.pages = None
-    annotation_doc_for_save.validated = None
-    annotation_doc_for_save.failed_validation_pages = None
-
-    check_null_fields(annotation_doc_for_save)
-    assert annotation_doc_for_save.pages == []
-    assert annotation_doc_for_save.validated == set()
-    assert annotation_doc_for_save.failed_validation_pages == set()
-=======
 def test_load_page(
     page_revision_list_all: Tuple[
         Dict[int, List[PageRevision]], Dict[int, Dict[str, LatestPageRevision]]
@@ -1123,4 +1112,14 @@
     ):
         with pytest.raises(Exception):
             construct_particular_rev_response(annotated_doc)
->>>>>>> 15e0dee1
+
+
+def test_check_null_fields(annotation_doc_for_save: DocForSaveSchema):
+    annotation_doc_for_save.pages = None
+    annotation_doc_for_save.validated = None
+    annotation_doc_for_save.failed_validation_pages = None
+
+    check_null_fields(annotation_doc_for_save)
+    assert annotation_doc_for_save.pages == []
+    assert annotation_doc_for_save.validated == set()
+    assert annotation_doc_for_save.failed_validation_pages == set()