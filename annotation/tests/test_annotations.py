import json
import uuid
from datetime import datetime
from hashlib import sha1
from typing import Any, Dict
from unittest.mock import ANY, Mock, patch

import boto3
import pytest
from sqlalchemy.exc import IntegrityError
from sqlalchemy.orm import Session
from tests.override_app_dependency import TEST_TENANT

from annotation.annotations.main import (
    MANIFEST,
    S3_START_PATH,
    DuplicateAnnotationError,
    NotConfiguredException,
    check_if_kafka_message_is_needed,
    connect_s3,
    construct_annotated_doc,
    convert_bucket_name_if_s3prefix,
    create_manifest_json,
    get_sha_of_bytes,
    row_to_dict,
    update_pages_array,
    upload_json_to_minio,
    upload_pages_to_minio,
)
from annotation.models import AnnotatedDoc, Category, File, Job, User
<<<<<<< HEAD
from annotation.schemas.annotations import DocForSaveSchema, PageSchema
=======
from annotation.schemas.annotations import DocForSaveSchema
>>>>>>> 20dd6c86
from annotation.schemas.categories import CategoryTypeSchema
from annotation.schemas.jobs import JobTypeEnumSchema, ValidationSchema


@pytest.fixture
def categories():
    yield [
        Category(
            id="18d3d189e73a4680bfa77ba3fe6ebee5",
            name="Test",
            type=CategoryTypeSchema.box,
        ),
    ]


@pytest.fixture
def annotation_file():
    yield File(
        **{
            "file_id": 1,
            "tenant": TEST_TENANT,
            "job_id": 1,
            "pages_number": 10,
        }
    )


@pytest.fixture
def annotator():
    yield User(user_id="6ffab2dd-3605-46d4-98a1-2d20011e132d")


@pytest.fixture
def annotation_job(annotator: User, annotation_file: File, categories: Job):
    yield Job(
        **{
            "job_id": 1,
            "callback_url": "http://www.test.com/test1",
            "annotators": [annotator],
            "validation_type": ValidationSchema.cross,
            "files": [annotation_file],
            "is_auto_distribution": False,
            "categories": categories,
            "deadline": None,
            "tenant": TEST_TENANT,
            "job_type": JobTypeEnumSchema.ExtractionWithAnnotationJob,
        }
    )


@pytest.fixture
def annotated_doc(
    annotator: User,
    annotation_file: File,
    annotation_job: Job,
):
    yield AnnotatedDoc(
        revision="20fe52cce6a632c6eb09fdc5b3e1594f926eea69",
        user=annotator.user_id,
        pipeline=None,
        date=datetime(2024, 1, 1, 10, 10, 0),
        file_id=annotation_file.file_id,
        job_id=annotation_job.job_id,
        pages={},
        validated=[1],
        failed_validation_pages=[],
        tenant=TEST_TENANT,
        categories=["foo", "bar"],
        links_json=[],
    )


@pytest.fixture
def annotation_manifest():
    yield {
        "pages": {},
        "validated": [1],
        "failed_validation_pages": [],
        "file": "path/to/file",
        "bucket": "file-bucket",
        "categories": [
            {"type": "taxonomy", "value": "foo"},
            {"type": "taxonomy", "value": "bar"},
        ],
    }


@pytest.fixture
def annotation_doc_for_save():
    yield DocForSaveSchema(
        **{
            "base_revision": "20fe52cce6a632c6eb09fdc5b3e1594f926eea69",
            "user": "6ffab2dd-3605-46d4-98a1-2d20011e132d",
            "pages": [
                {
                    "page_num": 1,
                    "size": {"width": 0.0, "height": 0.0},
                    "objs": [
                        {
                            "id": 0,
                            "type": "string",
                            "segmentation": {"segment": "string"},
                            "bbox": [0.0, 0.0, 0.0, 0.0],
                            "tokens": None,
                            "links": [
                                {"category_id": 0, "to": 0, "page_num": 1}
                            ],
                            "category": "0",
                            "data": {},
                        }
                    ],
                }
            ],
            "validated": [],
            "failed_validation_pages": [],
            "task_id": 1,
            "links_json": [],
        }
    )


def test_row_to_dict_table(annotated_doc: AnnotatedDoc):
    result = row_to_dict(annotated_doc)
    expected_result = {
        "revision": "20fe52cce6a632c6eb09fdc5b3e1594f926eea69",
        "file_id": 1,
        "job_id": 1,
        "user": "6ffab2dd-3605-46d4-98a1-2d20011e132d",
        "pipeline": None,
        "date": "2024-01-01T10:10:00",
        "pages": {},
        "failed_validation_pages": [],
        "validated": [1],
        "tenant": "test",
        "task_id": None,
        "categories": ["foo", "bar"],
        "links_json": [],
    }
    assert result == expected_result


def test_row_to_dict_non_table():
    mock_dict = Mock()
    mock_dict.__dict__ = {
        "uuid_attr": uuid.UUID("34c665fd-ddfb-412c-a3f8-3351d87c6030"),
        "datetime_attr": datetime(2024, 1, 1, 10, 10, 0),
        "str_attr": "test string",
        "int_attr": 1,
    }
    expected_result = {
        "uuid_attr": "34c665fd-ddfb-412c-a3f8-3351d87c6030",
        "datetime_attr": "2024-01-01T10:10:00",
        "str_attr": "test string",
        "int_attr": 1,
    }
    result = row_to_dict(mock_dict)
    assert result == expected_result


@pytest.mark.parametrize(
    ("s3_prefix", "bucket_name", "expected_string"),
    (
        ("S3_test", "bucket_test", "S3_test-bucket_test"),
        (None, "bucket_test", "bucket_test"),
    ),
)
def test_convert_bucket_name_if_s3prefix(
    s3_prefix: str,
    bucket_name: str,
    expected_string: str,
):
    with patch("annotation.annotations.main.S3_PREFIX", s3_prefix):
        result = convert_bucket_name_if_s3prefix(bucket_name=bucket_name)
    assert result == expected_string


@pytest.mark.parametrize(
    "s3_provider",
    ("minio", "aws_iam"),
)
def test_connect_s3(moto_s3: boto3.resource, s3_provider: str):
    with patch("boto3.resource", return_value=moto_s3) as mock_resource, patch(
        "annotation.annotations.main.STORAGE_PROVIDER", s3_provider
    ):
        result_s3 = connect_s3(TEST_TENANT)
        mock_resource.assert_called_once()
    assert result_s3 == moto_s3


def test_connect_s3_no_provider(moto_s3: boto3.resource):
    with patch("boto3.resource", return_value=moto_s3), patch(
        "annotation.annotations.main.STORAGE_PROVIDER", "NO_PROVIDER"
    ):
        with pytest.raises(NotConfiguredException):
            connect_s3(TEST_TENANT)


def test_connect_s3_no_bucket(moto_s3: boto3.resource):
    with patch("boto3.resource", return_value=moto_s3), patch(
        "annotation.annotations.main.STORAGE_PROVIDER", "aws_iam"
    ):
        with pytest.raises(moto_s3.meta.client.exceptions.NoSuchBucket):
            connect_s3("NO_BUCKET")


def test_get_sha_of_bytes():
    assert sha1(b"1").hexdigest() == get_sha_of_bytes(b"1")


def test_create_manifest_json(
    moto_s3: boto3.resource,
    annotated_doc: AnnotatedDoc,
    annotation_manifest: Dict[str, Any],
):
    db = Mock(spec=Session)
    db.query().filter().order_by().all.return_value = []
    s3_path = f"annotation/{annotated_doc.job_id}/{annotated_doc.file_id}"
    s3_file_path = "path/to/file"
    s3_file_bucket = "file-bucket"

    with patch(
        "annotation.annotations.main.accumulate_pages_info",
        return_value=[{1: "validated"}, {}, {}],
    ) as mock_accumulate_pages_info, patch(
        "annotation.annotations.main.row_to_dict"
    ) as mock_row_to_dict, patch(
        "annotation.annotations.main.upload_json_to_minio"
    ) as mock_upload_json_to_minio:
        create_manifest_json(
            annotated_doc,
            s3_path,
            s3_file_path,
            s3_file_bucket,
            annotated_doc.tenant,
            annotated_doc.job_id,
            annotated_doc.file_id,
            db,
            moto_s3,
        )
        mock_accumulate_pages_info.assert_called_once_with(
            [], [annotated_doc], with_page_hash=True
        )
        mock_row_to_dict.assert_called_once_with(annotated_doc)
        mock_upload_json_to_minio.assert_called_once_with(
            json.dumps(annotation_manifest),
            f"{s3_path}/{MANIFEST}",
            annotated_doc.tenant,
            moto_s3,
        )


def test_construct_annotated_doc(
    annotated_doc: AnnotatedDoc,
    annotation_doc_for_save: DocForSaveSchema,
):
    doc = annotation_doc_for_save
    latest_doc = annotated_doc
<<<<<<< HEAD
    is_latest = False
    new_equal_latest = False
    s3_path = (
        f"{S3_START_PATH}/{annotated_doc.job_id}/" f"{annotated_doc.file_id}"
    )
=======
    s3_path = f"{S3_START_PATH}/{annotated_doc.job_id}/{annotated_doc.file_id}"
>>>>>>> 20dd6c86
    s3_file_path = "path"
    s3_file_bucket = "bucket"

    pages_sha_non_latest = ({"1": "a"}, "c")

<<<<<<< HEAD
    db = Mock()
    db.add = Mock()
    db.add_all = Mock()
    db.commit = Mock()
=======
    expected_doc = AnnotatedDoc(
        user=annotated_doc.user,
        pipeline=None,
        file_id=annotated_doc.file_id,
        job_id=annotated_doc.job_id,
        validated=doc.validated,
        failed_validation_pages=doc.failed_validation_pages,
        tenant=TEST_TENANT,
        task_id=1,
        links_json=doc.links_json,
        categories=doc.categories or [],
    )

    expected_doc.pages = pages_sha_non_latest[0]
    expected_doc.revision = pages_sha_non_latest[1]

    db = Mock()
>>>>>>> 20dd6c86

    with patch(
        "annotation.annotations.main.get_pages_sha",
        return_value=pages_sha_non_latest,
    ) as mock_get_pages_sha, patch(
        "annotation.annotations.main.check_docs_identity",
<<<<<<< HEAD
        return_value=new_equal_latest,
=======
        return_value=False,
>>>>>>> 20dd6c86
    ) as mock_check_docs, patch(
        "annotation.annotations.main.construct_document_links", return_value=[]
    ) as mock_construct_doc_links, patch(
        "annotation.annotations.main.convert_bucket_name_if_s3prefix",
        return_value=TEST_TENANT,
    ) as mock_convert_bucket, patch(
        "annotation.annotations.main.upload_pages_to_minio"
    ) as mock_upload_pages, patch(
        "annotation.annotations.main.create_manifest_json"
    ) as mock_create_manifest:
<<<<<<< HEAD
        construct_annotated_doc(
=======
        actual_doc = construct_annotated_doc(
>>>>>>> 20dd6c86
            db,
            annotated_doc.user,
            None,
            annotated_doc.job_id,
            annotated_doc.file_id,
            doc,
            TEST_TENANT,
            s3_file_path,
            s3_file_bucket,
            latest_doc,
            1,
<<<<<<< HEAD
            is_latest,
=======
            is_latest=False,
>>>>>>> 20dd6c86
        )

        mock_get_pages_sha.assert_called_once_with(
            doc.pages,
            latest_doc.revision,
            doc.validated,
            doc.failed_validation_pages,
            doc.user,
        )
<<<<<<< HEAD
        mock_check_docs.assert_called_once()

        mock_construct_doc_links.assert_called_once()
=======
        mock_check_docs.assert_called_once_with(
            latest_doc=latest_doc, new_doc=expected_doc
        )

        mock_construct_doc_links.assert_called_once_with(
            expected_doc, doc.similar_revisions or []
        )
>>>>>>> 20dd6c86
        db.add.assert_called_once()
        db.add_all.assert_called_once_with([])
        db.commit.assert_called_once()
        mock_convert_bucket.assert_called_once_with(TEST_TENANT)
        mock_upload_pages.assert_called_once_with(
            pages=doc.pages,
            pages_sha=pages_sha_non_latest[0],
            s3_path=s3_path,
            bucket_name=TEST_TENANT,
            s3_resource=None,
        )
        mock_create_manifest.assert_called_once_with(
<<<<<<< HEAD
            ANY,
=======
            expected_doc,
>>>>>>> 20dd6c86
            s3_path,
            s3_file_path,
            s3_file_bucket,
            TEST_TENANT,
            annotated_doc.job_id,
            annotated_doc.file_id,
            db,
            None,
        )
<<<<<<< HEAD
=======
        assert actual_doc == expected_doc
>>>>>>> 20dd6c86


def test_construct_annotated_doc_new_equals_latest(
    annotated_doc: AnnotatedDoc,
    annotation_doc_for_save: DocForSaveSchema,
):
    doc = annotation_doc_for_save
    latest_doc = annotated_doc
<<<<<<< HEAD
    is_latest = True
    new_equal_latest = True
=======
>>>>>>> 20dd6c86

    s3_file_path = "path"
    s3_file_bucket = "bucket"

    pages_sha_latest = ({"1": "a"}, "b")
<<<<<<< HEAD

=======
    expected_doc = AnnotatedDoc(
        user=annotated_doc.user,
        pipeline=None,
        file_id=annotated_doc.file_id,
        job_id=annotated_doc.job_id,
        validated=doc.validated,
        failed_validation_pages=doc.failed_validation_pages,
        tenant=TEST_TENANT,
        task_id=1,
        links_json=doc.links_json,
        categories=doc.categories or [],
    )

    expected_doc.pages = pages_sha_latest[0]
    expected_doc.revision = pages_sha_latest[1]
>>>>>>> 20dd6c86
    db = Mock()

    with patch(
        "annotation.annotations.main.get_pages_sha",
        return_value=pages_sha_latest,
    ) as mock_get_pages_sha, patch(
        "annotation.annotations.main.check_docs_identity",
<<<<<<< HEAD
        return_value=new_equal_latest,
    ) as mock_check_docs:
        construct_annotated_doc(
=======
        return_value=True,
    ) as mock_check_docs:
        actual_doc = construct_annotated_doc(
>>>>>>> 20dd6c86
            db,
            annotated_doc.user,
            None,
            annotated_doc.job_id,
            annotated_doc.file_id,
            doc,
            TEST_TENANT,
            s3_file_path,
            s3_file_bucket,
            latest_doc,
            1,
<<<<<<< HEAD
            is_latest,
=======
            is_latest=True,
>>>>>>> 20dd6c86
        )

        mock_get_pages_sha.assert_called_once_with(
            doc.pages,
            doc.base_revision,
            doc.validated,
            doc.failed_validation_pages,
            doc.user,
        )
<<<<<<< HEAD
        mock_check_docs.assert_called_once()
=======
        mock_check_docs.assert_called_once_with(
            latest_doc=latest_doc, new_doc=expected_doc
        )
        assert actual_doc == latest_doc
>>>>>>> 20dd6c86


def test_construct_annotated_doc_db_error(
    annotated_doc: AnnotatedDoc,
    annotation_doc_for_save: DocForSaveSchema,
):
<<<<<<< HEAD
    is_latest = False
=======
>>>>>>> 20dd6c86
    new_equal_latest = False
    doc = annotation_doc_for_save
    latest_doc = annotated_doc
    s3_file_path = "path"
    s3_file_bucket = "bucket"

<<<<<<< HEAD
    pages_sha_latest = ({"1": "a"}, "b")
    pages_sha_non_latest = ({"1": "a"}, "c")

    db = Mock()
    db.add = Mock()
    db.add_all = Mock()
    db.commit = Mock(
        side_effect=IntegrityError(
            statement="TEST", params=("testuser",), orig=Exception("TESTING")
        )
    )
    db.rollback = Mock()
    with patch(
        "annotation.annotations.main.get_pages_sha",
        return_value=pages_sha_latest if is_latest else pages_sha_non_latest,
=======
    pages_sha_non_latest = ({"1": "a"}, "c")

    db = Mock()
    db.commit.side_effect = IntegrityError(
        statement="TEST", params=("testuser",), orig=Exception("TESTING")
    )

    with patch(
        "annotation.annotations.main.get_pages_sha",
        return_value=pages_sha_non_latest,
>>>>>>> 20dd6c86
    ), patch(
        "annotation.annotations.main.check_docs_identity",
        return_value=new_equal_latest,
    ), patch(
        "annotation.annotations.main.construct_document_links", return_value=[]
    ):
        with pytest.raises(DuplicateAnnotationError):
            construct_annotated_doc(
                db,
                annotated_doc.user,
                None,
                annotated_doc.job_id,
                annotated_doc.file_id,
                doc,
                TEST_TENANT,
                s3_file_path,
                s3_file_bucket,
                latest_doc,
                1,
<<<<<<< HEAD
                is_latest,
            )
            assert db.commit.assert_called_once()
            assert db.rollback.assert_called_once()


def test_upload_json_to_minio():
    test_json = json.dumps({"test": 1})
    path_to_object = "path"
    bucket_name = TEST_TENANT

    with patch(
        "annotation.annotations.main.bd_storage.get_storage"
    ) as mock_get_storage:
        mock_get_storage.return_value.upload_obj = Mock()

        upload_json_to_minio(test_json, path_to_object, bucket_name, None)
        mock_get_storage.assert_called_once_with(bucket_name)
        mock_get_storage().upload_obj.assert_called_once_with(
            target_path=path_to_object, file=ANY
        )


def test_upload_pages_to_minio(moto_s3: boto3.resource):
    pages = [PageSchema(page_num=1, size={}, objs=[])]
    pages_sha = {"1": "sha1"}
    s3_path = "path"
    with patch(
        "annotation.annotations.main.upload_json_to_minio"
    ) as mock_upload_json:
        upload_pages_to_minio(pages, pages_sha, s3_path, TEST_TENANT, moto_s3)
        path_to_object = f"{s3_path}/{pages_sha[str(pages[0].page_num)]}.json"
        mock_upload_json.assert_called_once_with(
            json.dumps(pages[0].dict()), path_to_object, TEST_TENANT, moto_s3
        )


def test_update_pages_array():
    resulting_set = update_pages_array({1, 2, 3}, {4}, {1, 2})
    assert resulting_set == {3, 4}


def test_kafka_message_needed(annotated_doc: AnnotatedDoc):
    db = Mock()
    check_if_kafka_message_is_needed(
        db,
        annotated_doc,
        annotated_doc,
        annotated_doc.job_id,
        annotated_doc.file_id,
        TEST_TENANT,
    )
    db.assert_not_called


def test_kafka_message_needed_commit(annotated_doc: AnnotatedDoc):
    db = Mock()
    db.commit = Mock()
    check_if_kafka_message_is_needed(
        db,
        annotated_doc,
        None,
        annotated_doc.job_id,
        annotated_doc.file_id,
        TEST_TENANT,
    )
    db.commit.assert_called_once()
=======
                is_latest=False,
            )
            assert db.commit.assert_called_once()
            assert db.rollback.assert_called_once()
>>>>>>> 20dd6c86
<|MERGE_RESOLUTION|>--- conflicted
+++ resolved
@@ -28,11 +28,7 @@
     upload_pages_to_minio,
 )
 from annotation.models import AnnotatedDoc, Category, File, Job, User
-<<<<<<< HEAD
 from annotation.schemas.annotations import DocForSaveSchema, PageSchema
-=======
-from annotation.schemas.annotations import DocForSaveSchema
->>>>>>> 20dd6c86
 from annotation.schemas.categories import CategoryTypeSchema
 from annotation.schemas.jobs import JobTypeEnumSchema, ValidationSchema
 
@@ -290,26 +286,12 @@
 ):
     doc = annotation_doc_for_save
     latest_doc = annotated_doc
-<<<<<<< HEAD
-    is_latest = False
-    new_equal_latest = False
-    s3_path = (
-        f"{S3_START_PATH}/{annotated_doc.job_id}/" f"{annotated_doc.file_id}"
-    )
-=======
     s3_path = f"{S3_START_PATH}/{annotated_doc.job_id}/{annotated_doc.file_id}"
->>>>>>> 20dd6c86
     s3_file_path = "path"
     s3_file_bucket = "bucket"
 
     pages_sha_non_latest = ({"1": "a"}, "c")
 
-<<<<<<< HEAD
-    db = Mock()
-    db.add = Mock()
-    db.add_all = Mock()
-    db.commit = Mock()
-=======
     expected_doc = AnnotatedDoc(
         user=annotated_doc.user,
         pipeline=None,
@@ -327,18 +309,13 @@
     expected_doc.revision = pages_sha_non_latest[1]
 
     db = Mock()
->>>>>>> 20dd6c86
 
     with patch(
         "annotation.annotations.main.get_pages_sha",
         return_value=pages_sha_non_latest,
     ) as mock_get_pages_sha, patch(
         "annotation.annotations.main.check_docs_identity",
-<<<<<<< HEAD
-        return_value=new_equal_latest,
-=======
         return_value=False,
->>>>>>> 20dd6c86
     ) as mock_check_docs, patch(
         "annotation.annotations.main.construct_document_links", return_value=[]
     ) as mock_construct_doc_links, patch(
@@ -349,11 +326,7 @@
     ) as mock_upload_pages, patch(
         "annotation.annotations.main.create_manifest_json"
     ) as mock_create_manifest:
-<<<<<<< HEAD
-        construct_annotated_doc(
-=======
         actual_doc = construct_annotated_doc(
->>>>>>> 20dd6c86
             db,
             annotated_doc.user,
             None,
@@ -365,11 +338,7 @@
             s3_file_bucket,
             latest_doc,
             1,
-<<<<<<< HEAD
-            is_latest,
-=======
             is_latest=False,
->>>>>>> 20dd6c86
         )
 
         mock_get_pages_sha.assert_called_once_with(
@@ -379,11 +348,6 @@
             doc.failed_validation_pages,
             doc.user,
         )
-<<<<<<< HEAD
-        mock_check_docs.assert_called_once()
-
-        mock_construct_doc_links.assert_called_once()
-=======
         mock_check_docs.assert_called_once_with(
             latest_doc=latest_doc, new_doc=expected_doc
         )
@@ -391,7 +355,6 @@
         mock_construct_doc_links.assert_called_once_with(
             expected_doc, doc.similar_revisions or []
         )
->>>>>>> 20dd6c86
         db.add.assert_called_once()
         db.add_all.assert_called_once_with([])
         db.commit.assert_called_once()
@@ -404,11 +367,7 @@
             s3_resource=None,
         )
         mock_create_manifest.assert_called_once_with(
-<<<<<<< HEAD
-            ANY,
-=======
             expected_doc,
->>>>>>> 20dd6c86
             s3_path,
             s3_file_path,
             s3_file_bucket,
@@ -418,10 +377,7 @@
             db,
             None,
         )
-<<<<<<< HEAD
-=======
         assert actual_doc == expected_doc
->>>>>>> 20dd6c86
 
 
 def test_construct_annotated_doc_new_equals_latest(
@@ -430,19 +386,11 @@
 ):
     doc = annotation_doc_for_save
     latest_doc = annotated_doc
-<<<<<<< HEAD
-    is_latest = True
-    new_equal_latest = True
-=======
->>>>>>> 20dd6c86
 
     s3_file_path = "path"
     s3_file_bucket = "bucket"
 
     pages_sha_latest = ({"1": "a"}, "b")
-<<<<<<< HEAD
-
-=======
     expected_doc = AnnotatedDoc(
         user=annotated_doc.user,
         pipeline=None,
@@ -458,7 +406,6 @@
 
     expected_doc.pages = pages_sha_latest[0]
     expected_doc.revision = pages_sha_latest[1]
->>>>>>> 20dd6c86
     db = Mock()
 
     with patch(
@@ -466,15 +413,9 @@
         return_value=pages_sha_latest,
     ) as mock_get_pages_sha, patch(
         "annotation.annotations.main.check_docs_identity",
-<<<<<<< HEAD
-        return_value=new_equal_latest,
-    ) as mock_check_docs:
-        construct_annotated_doc(
-=======
         return_value=True,
     ) as mock_check_docs:
         actual_doc = construct_annotated_doc(
->>>>>>> 20dd6c86
             db,
             annotated_doc.user,
             None,
@@ -486,11 +427,7 @@
             s3_file_bucket,
             latest_doc,
             1,
-<<<<<<< HEAD
-            is_latest,
-=======
             is_latest=True,
->>>>>>> 20dd6c86
         )
 
         mock_get_pages_sha.assert_called_once_with(
@@ -500,47 +437,22 @@
             doc.failed_validation_pages,
             doc.user,
         )
-<<<<<<< HEAD
-        mock_check_docs.assert_called_once()
-=======
         mock_check_docs.assert_called_once_with(
             latest_doc=latest_doc, new_doc=expected_doc
         )
         assert actual_doc == latest_doc
->>>>>>> 20dd6c86
 
 
 def test_construct_annotated_doc_db_error(
     annotated_doc: AnnotatedDoc,
     annotation_doc_for_save: DocForSaveSchema,
 ):
-<<<<<<< HEAD
-    is_latest = False
-=======
->>>>>>> 20dd6c86
     new_equal_latest = False
     doc = annotation_doc_for_save
     latest_doc = annotated_doc
     s3_file_path = "path"
     s3_file_bucket = "bucket"
 
-<<<<<<< HEAD
-    pages_sha_latest = ({"1": "a"}, "b")
-    pages_sha_non_latest = ({"1": "a"}, "c")
-
-    db = Mock()
-    db.add = Mock()
-    db.add_all = Mock()
-    db.commit = Mock(
-        side_effect=IntegrityError(
-            statement="TEST", params=("testuser",), orig=Exception("TESTING")
-        )
-    )
-    db.rollback = Mock()
-    with patch(
-        "annotation.annotations.main.get_pages_sha",
-        return_value=pages_sha_latest if is_latest else pages_sha_non_latest,
-=======
     pages_sha_non_latest = ({"1": "a"}, "c")
 
     db = Mock()
@@ -551,7 +463,6 @@
     with patch(
         "annotation.annotations.main.get_pages_sha",
         return_value=pages_sha_non_latest,
->>>>>>> 20dd6c86
     ), patch(
         "annotation.annotations.main.check_docs_identity",
         return_value=new_equal_latest,
@@ -571,42 +482,10 @@
                 s3_file_bucket,
                 latest_doc,
                 1,
-<<<<<<< HEAD
-                is_latest,
+                is_latest=False,
             )
             assert db.commit.assert_called_once()
             assert db.rollback.assert_called_once()
-
-
-def test_upload_json_to_minio():
-    test_json = json.dumps({"test": 1})
-    path_to_object = "path"
-    bucket_name = TEST_TENANT
-
-    with patch(
-        "annotation.annotations.main.bd_storage.get_storage"
-    ) as mock_get_storage:
-        mock_get_storage.return_value.upload_obj = Mock()
-
-        upload_json_to_minio(test_json, path_to_object, bucket_name, None)
-        mock_get_storage.assert_called_once_with(bucket_name)
-        mock_get_storage().upload_obj.assert_called_once_with(
-            target_path=path_to_object, file=ANY
-        )
-
-
-def test_upload_pages_to_minio(moto_s3: boto3.resource):
-    pages = [PageSchema(page_num=1, size={}, objs=[])]
-    pages_sha = {"1": "sha1"}
-    s3_path = "path"
-    with patch(
-        "annotation.annotations.main.upload_json_to_minio"
-    ) as mock_upload_json:
-        upload_pages_to_minio(pages, pages_sha, s3_path, TEST_TENANT, moto_s3)
-        path_to_object = f"{s3_path}/{pages_sha[str(pages[0].page_num)]}.json"
-        mock_upload_json.assert_called_once_with(
-            json.dumps(pages[0].dict()), path_to_object, TEST_TENANT, moto_s3
-        )
 
 
 def test_update_pages_array():
@@ -638,10 +517,4 @@
         annotated_doc.file_id,
         TEST_TENANT,
     )
-    db.commit.assert_called_once()
-=======
-                is_latest=False,
-            )
-            assert db.commit.assert_called_once()
-            assert db.rollback.assert_called_once()
->>>>>>> 20dd6c86
+    db.commit.assert_called_once()