import copy
import json
from datetime import datetime
from hashlib import sha1
from typing import List
from unittest.mock import Mock, patch

import pytest
import responses
from fastapi import HTTPException
from fastapi.testclient import TestClient
from requests import RequestException
from sqlalchemy.exc import DBAPIError, SQLAlchemyError
from sqlalchemy.orm import Session

from annotation.annotations import (
    MANIFEST,
    check_task_pages,
    construct_annotated_doc,
    create_manifest_json,
    get_pages_sha,
    row_to_dict,
)
from annotation.annotations.main import (
    check_docs_identity,
    upload_json_to_minio,
    upload_pages_to_minio,
)
from annotation.kafka_client import producers
from annotation.microservice_communication.assets_communication import (
    ASSETS_FILES_URL,
)
from annotation.microservice_communication.search import (
    AUTHORIZATION,
    BEARER,
    HEADER_TENANT,
)
from annotation.models import (
    AnnotatedDoc,
    Category,
    File,
    Job,
    ManualAnnotationTask,
    User,
)
from annotation.schemas import (
    CategoryTypeSchema,
    DocForSaveSchema,
    JobTypeEnumSchema,
    PageSchema,
    TaskStatusEnumSchema,
    ValidationSchema,
)
from tests.consts import ANNOTATION_PATH
from tests.override_app_dependency import (
    TEST_HEADERS,
    TEST_TENANT,
    TEST_TOKEN,
    app,
)
from tests.test_tasks_crud_ud import construct_path

client = TestClient(app)

CATEGORIES = [
    Category(
        id="18d3d189e73a4680bfa77ba3fe6ebee5",
        name="Test",
        type=CategoryTypeSchema.box,
    ),
]
POST_ANNOTATION_ANNOTATOR = User(
    user_id="6ffab2dd-3605-46d4-98a1-2d20011e132d"
)
POST_ANNOTATION_VALIDATOR = User(
    user_id="6ffab2dd-3605-46d4-98a1-2d20011e132e"
)


FIRST_DATE = datetime.fromisoformat("2021-12-01T12:19:54.188831")
SECOND_DATE = datetime.fromisoformat("2021-12-02T09:19:54.188831")

POST_ANNOTATION_FILE_1 = File(
    **{
        "file_id": 1,
        "tenant": TEST_TENANT,
        "job_id": 1,
        "pages_number": 10,
    }
)
POST_ANNOTATION_FILE_2 = File(
    **{
        "file_id": 2,
        "tenant": TEST_TENANT,
        "job_id": 2,
        "pages_number": 10,
    }
)
POST_ANNOTATION_FILE_3 = File(
    **{
        "file_id": 3,
        "tenant": TEST_TENANT,
        "job_id": 4,
        "pages_number": 10,
    }
)

POST_ANNOTATION_JOB_1 = Job(
    **{
        "job_id": 1,
        "callback_url": "http://www.test.com/test1",
        "annotators": [POST_ANNOTATION_ANNOTATOR],
        "validation_type": ValidationSchema.cross,
        "files": [POST_ANNOTATION_FILE_1],
        "is_auto_distribution": False,
        "categories": CATEGORIES,
        "deadline": None,
        "tenant": TEST_TENANT,
        "job_type": JobTypeEnumSchema.ExtractionWithAnnotationJob,
    }
)
POST_ANNOTATION_JOB_2 = Job(
    **{
        "job_id": 2,
        "callback_url": "http://www.test.com/test1",
        "annotators": [POST_ANNOTATION_ANNOTATOR],
        "validation_type": ValidationSchema.cross,
        "files": [POST_ANNOTATION_FILE_2],
        "is_auto_distribution": False,
        "categories": CATEGORIES,
        "deadline": None,
        "tenant": TEST_TENANT,
    }
)

POST_ANNOTATION_VALIDATION_JOB = Job(
    **{
        "job_id": 3,
        "callback_url": "http://www.test.com/test1",
        "annotators": [POST_ANNOTATION_ANNOTATOR],
        "validators": [POST_ANNOTATION_VALIDATOR],
        "validation_type": ValidationSchema.hierarchical,
        "files": [POST_ANNOTATION_FILE_3],
        "is_auto_distribution": False,
        "categories": CATEGORIES,
        "deadline": None,
        "tenant": TEST_TENANT,
    }
)

POST_ANNOTATION_TASK_1 = {
    "id": 1,
    "file_id": POST_ANNOTATION_FILE_1.file_id,
    "pages": [1, 2, 3, 4, 5, 6, 7, 8, 9, 10],
    "job_id": POST_ANNOTATION_JOB_1.job_id,
    "user_id": POST_ANNOTATION_ANNOTATOR.user_id,
    "is_validation": True,
    "status": TaskStatusEnumSchema.in_progress,
    "deadline": None,
}
POST_ANNOTATION_PG_TASK_1 = ManualAnnotationTask(**POST_ANNOTATION_TASK_1)
POST_ANNOTATION_TASK_2 = {
    "id": 2,
    "file_id": POST_ANNOTATION_FILE_2.file_id,
    "pages": [1],
    "job_id": POST_ANNOTATION_JOB_2.job_id,
    "user_id": POST_ANNOTATION_ANNOTATOR.user_id,
    "is_validation": False,
    "status": TaskStatusEnumSchema.in_progress,
    "deadline": None,
}
POST_ANNOTATION_PG_TASK_2 = ManualAnnotationTask(**POST_ANNOTATION_TASK_2)

ANNOTATION_VALIDATION_TASKS = [
    {
        "id": 1,
        "file_id": POST_ANNOTATION_FILE_1.file_id,
        "pages": list(range(1, 11)),
        "job_id": POST_ANNOTATION_VALIDATION_JOB.job_id,
        "user_id": POST_ANNOTATION_ANNOTATOR.user_id,
        "is_validation": False,
        "status": TaskStatusEnumSchema.pending,
        "deadline": None,
    },
    {
        "id": 2,
        "file_id": POST_ANNOTATION_FILE_1.file_id,
        "pages": list(range(1, 11)),
        "job_id": POST_ANNOTATION_VALIDATION_JOB.job_id,
        "user_id": POST_ANNOTATION_ANNOTATOR.user_id,
        "is_validation": False,
        "status": TaskStatusEnumSchema.ready,
        "deadline": None,
    },
    {
        "id": 3,
        "file_id": POST_ANNOTATION_FILE_1.file_id,
        "pages": list(range(1, 11)),
        "job_id": POST_ANNOTATION_VALIDATION_JOB.job_id,
        "user_id": POST_ANNOTATION_ANNOTATOR.user_id,
        "is_validation": False,
        "status": TaskStatusEnumSchema.in_progress,
        "deadline": None,
    },
    {
        "id": 4,
        "file_id": POST_ANNOTATION_FILE_1.file_id,
        "pages": list(range(1, 11)),
        "job_id": POST_ANNOTATION_VALIDATION_JOB.job_id,
        "user_id": POST_ANNOTATION_ANNOTATOR.user_id,
        "is_validation": False,
        "status": TaskStatusEnumSchema.finished,
        "deadline": None,
    },
    {
        "id": 5,
        "file_id": POST_ANNOTATION_FILE_1.file_id,
        "pages": list(range(1, 11)),
        "job_id": POST_ANNOTATION_VALIDATION_JOB.job_id,
        "user_id": POST_ANNOTATION_VALIDATOR.user_id,
        "is_validation": True,
        "status": TaskStatusEnumSchema.ready,
        "deadline": None,
    },
    {
        "id": 6,
        "file_id": POST_ANNOTATION_FILE_1.file_id,
        "pages": list(range(1, 11)),
        "job_id": POST_ANNOTATION_VALIDATION_JOB.job_id,
        "user_id": POST_ANNOTATION_VALIDATOR.user_id,
        "is_validation": True,
        "status": TaskStatusEnumSchema.in_progress,
        "deadline": None,
    },
]
ANNOTATION_VALIDATION_TASKS_PG = [
    ManualAnnotationTask(**task) for task in ANNOTATION_VALIDATION_TASKS
]

TASK_ID = POST_ANNOTATION_TASK_1["id"]
PIPELINE_ID = 1
BAD_ID = "bad_id"
NOT_EXISTING_ID = 3

FIRST_PAGE = {
    "page_num": 1,
    "size": {"width": float(1), "height": float(1)},
    "objs": [
        {
            "id": 1,
            "type": "string",
            "segmentation": {"segment": "string"},
            "bbox": [float(1), float(1), float(1), float(1)],
            "tokens": None,
            "links": [{"category_id": 1, "to": 1, "page_num": 1}],
            "category": "1",
            "data": {},
        }
    ],
}
SHA_FIRST_PAGE = sha1(json.dumps(FIRST_PAGE).encode()).hexdigest()
POST_ANNOTATION_PG_DOC = AnnotatedDoc(
    revision="19fe52cce6a632c6eb09fdc5b3e1594f926eea69",
    user=POST_ANNOTATION_ANNOTATOR.user_id,
    pipeline=None,
    date=FIRST_DATE,
    file_id=POST_ANNOTATION_FILE_1.file_id,
    job_id=POST_ANNOTATION_JOB_1.job_id,
    pages={"1": SHA_FIRST_PAGE},
    validated=[],
    failed_validation_pages=[],
    tenant=POST_ANNOTATION_FILE_1.tenant,
    task_id=POST_ANNOTATION_PG_TASK_1.id,
    categories=[],
    links_json={},
)

S3_PATH = (
    f"annotation/{str(POST_ANNOTATION_PG_DOC.job_id)}/"
    f"{str(POST_ANNOTATION_PG_DOC.file_id)}"
)

ASSETS_RESPONSES = [
    {
        "pagination": {
            "page_num": 1,
            "page_size": 15,
            "min_pages_left": 1,
            "total": 3,
            "has_more": False,
        },
        "data": [
            {
                "id": POST_ANNOTATION_TASK_1["id"],
                "original_name": "some.pdf",
                "bucket": "tenant1",
                "size_in_bytes": 165887,
                "content_type": "image/png",
                "pages": 10,
                "last_modified": "2021-09-28T01:27:55",
                "path": f"files/{POST_ANNOTATION_TASK_1['id']}/"
                f"{POST_ANNOTATION_TASK_1['id']}.pdf",
                "datasets": [],
            }
        ],
    },
    {
        "pagination": {
            "page_num": 1,
            "page_size": 15,
            "min_pages_left": 1,
            "total": 3,
            "has_more": False,
        },
        "data": [],
    },
]

PAGES_AMOUNT = 10
PAGES_SCHEMA = [
    PageSchema(
        **{
            "page_num": i,
            "size": {"width": float(i), "height": float(i)},
            "objs": [
                {
                    "id": i,
                    "type": "string",
                    "segmentation": {"segment": "string"},
                    "bbox": [float(i), float(i), float(i), float(i)],
                    "tokens": None,
                    "links": [{"category_id": i, "to": i, "page_num": i}],
                    "category": f"{i}",
                    "data": {},
                }
            ],
        }
    )
    for i in range(1, PAGES_AMOUNT + 1)
]
PAGES = [page.dict() for page in PAGES_SCHEMA]

DIFF_FIRST_PAGE = copy.deepcopy(PAGES[1])
DIFF_FIRST_PAGE["page_num"] = 1
HASH_OF_DIFF_FIRST_PAGE = sha1(
    json.dumps(DIFF_FIRST_PAGE).encode()
).hexdigest()

DOC_FOR_FIRST_SAVE_BY_USER = {
    "user": POST_ANNOTATION_ANNOTATOR.user_id,
    "pages": [
        {
            "page_num": 1,
            "size": {"width": 0.0, "height": 0.0},
            "objs": [
                {
                    "id": 0,
                    "type": "string",
                    "segmentation": {"segment": "string"},
                    "bbox": [0.0, 0.0, 0.0, 0.0],
                    "tokens": None,
                    "links": [{"category_id": 0, "to": 0, "page_num": 1}],
                    "category": "0",
                    "data": {},
                }
            ],
        }
    ],
    "validated": [],
    "failed_validation_pages": [],
    "links_json": {},
}

DOC_WITH_BBOX_AND_TOKENS_FIELDS = copy.deepcopy(DOC_FOR_FIRST_SAVE_BY_USER)
DOC_WITH_BBOX_AND_TOKENS_FIELDS["pages"][0]["objs"][0]["tokens"] = [
    "token_1",
    "token_2",
]

DOC_WITHOUT_BBOX_AND_TOKENS = copy.deepcopy(DOC_FOR_FIRST_SAVE_BY_USER)
DOC_WITHOUT_BBOX_AND_TOKENS["pages"][0]["objs"][0]["bbox"] = None

DOC_FOR_SAVE_USER_ONLY_ANNOTATED = {
    "user": POST_ANNOTATION_ANNOTATOR.user_id,
    "pages": [
        {
            "page_num": 1,
            "size": {"width": 0.0, "height": 0.0},
            "objs": [
                {
                    "id": 0,
                    "type": "string",
                    "segmentation": {"segment": "string"},
                    "bbox": [0.0, 0.0, 0.0, 0.0],
                    "tokens": None,
                    "links": [{"category_id": 0, "to": 0, "page_num": 1}],
                    "category": "0",
                    "data": {},
                }
            ],
        }
    ],
}
DOC_FOR_SAVE_USER_ONLY_VALIDATED = {
    "user": POST_ANNOTATION_VALIDATOR.user_id,
    "validated": [1],
    "failed_validation_pages": [2],
}

DOC_FOR_FIRST_SAVE_BY_PIPELINE = {
    "pipeline": PIPELINE_ID,
    "pages": [
        {
            "page_num": 1,
            "size": {"width": 0.0, "height": 0.0},
            "objs": [
                {
                    "id": 0,
                    "type": "string",
                    "segmentation": {"segment": "string"},
                    "bbox": [0.0, 0.0, 0.0, 0.0],
                    "tokens": None,
                    "links": [{"category_id": 0, "to": 0, "page_num": 1}],
                    "category": "0",
                    "data": {},
                }
            ],
        }
    ],
}

DOC_FOR_SECOND_SAVE_BY_USER = {
    "base_revision": POST_ANNOTATION_PG_DOC.revision,
    "user": POST_ANNOTATION_ANNOTATOR.user_id,
    "pages": [
        {
            "page_num": 1,
            "size": {"width": 0.0, "height": 0.0},
            "objs": [
                {
                    "id": 0,
                    "type": "string",
                    "segmentation": {"segment": "string"},
                    "bbox": [0.0, 0.0, 0.0, 0.0],
                    "tokens": None,
                    "links": [{"category_id": 0, "to": 0, "page_num": 1}],
                    "category": "0",
                    "data": {},
                }
            ],
        }
    ],
    "validated": [],
    "failed_validation_pages": [],
    "task_id": TASK_ID,
    "links_json": {},
}
BASE_REVISION = DOC_FOR_SECOND_SAVE_BY_USER["base_revision"]


DOC_FOR_CHECK_MERGE_CONFLICT = {
    "base_revision": None,
    "user": POST_ANNOTATION_ANNOTATOR.user_id,
    "pipeline": None,
    "pages": [
        {
            "page_num": 2,
            "size": {"width": 0.0, "height": 0.0},
            "objs": [
                {
                    "id": 0,
                    "type": "string",
                    "segmentation": {"segment": "string"},
                    "bbox": [0.0, 0.0, 0.0, 0.0],
                    "tokens": None,
                    "links": [{"category_id": 0, "to": 0, "page_num": 1}],
                    "category": "0",
                    "data": {},
                }
            ],
        }
    ],
    "validated": [3],
    "failed_validation_pages": [],
    "task_id": TASK_ID,
    "links_json": {},
}

DOC_FOR_SAVE_WITH_MANY_PAGES = {
    "user": POST_ANNOTATION_ANNOTATOR.user_id,
    "pages": PAGES,
    "task_id": TASK_ID,
    "links_json": {},
}

DOC_FOR_SAVE_WITHOUT_PAGES_AND_VALIDATED = {
    "base_revision": None,
    "user": POST_ANNOTATION_ANNOTATOR.user_id,
    "task_id": TASK_ID,
    "links_json": {},
}  # doc for test, when nothing to save

DOC_FOR_SAVE_NOT_TASK_PAGES = copy.deepcopy(DOC_FOR_FIRST_SAVE_BY_USER)
DOC_FOR_SAVE_NOT_TASK_PAGES["validated"] = [1, 101]
DOC_FOR_SAVE_NOT_TASK_PAGES["failed"] = [102, 103]
DOC_FOR_SAVE_NOT_TASK_PAGES["pages"] = [
    {
        "page_num": 100,
        "size": {"width": 0.0, "height": 0.0},
        "objs": [
            {
                "id": 0,
                "type": "string",
                "segmentation": {"segment": "string"},
                "bbox": [0.0, 0.0, 0.0, 0.0],
                "tokens": None,
                "links": [{"category_id": 0, "to": 0, "page_num": 1}],
                "category": "0",
                "data": {},
            }
        ],
    }
]

ANNOTATED_DOC_FIRST = {
    "revision": sha1(
        json.dumps(DOC_FOR_FIRST_SAVE_BY_USER["pages"][0]).encode()
        + json.dumps(DOC_FOR_FIRST_SAVE_BY_USER["validated"]).encode()
        + json.dumps(
            DOC_FOR_FIRST_SAVE_BY_USER["failed_validation_pages"]
        ).encode()
    ).hexdigest(),
    "user": POST_ANNOTATION_ANNOTATOR.user_id,
    "pipeline": None,
    "file_id": POST_ANNOTATION_FILE_1.file_id,
    "job_id": POST_ANNOTATION_JOB_1.job_id,
    "pages": {
        "1": sha1(
            json.dumps(DOC_FOR_FIRST_SAVE_BY_USER["pages"][0]).encode()
        ).hexdigest()
    },
    "validated": DOC_FOR_FIRST_SAVE_BY_USER["validated"],
    "failed_validation_pages": [],
    "tenant": POST_ANNOTATION_PG_DOC.tenant,
    "task_id": POST_ANNOTATION_PG_TASK_1.id,
    "similar_revisions": None,
    "categories": [],
    "links_json": {},
}
ANNOTATED_DOC_PIPELINE_FIRST = {
    "revision": sha1(
        json.dumps(DOC_FOR_FIRST_SAVE_BY_PIPELINE["pages"][0]).encode()
        + json.dumps(
            DOC_FOR_FIRST_SAVE_BY_PIPELINE.get("validated", [])
        ).encode()
        + json.dumps(
            DOC_FOR_FIRST_SAVE_BY_PIPELINE.get("failed_validation_pages", [])
        ).encode()
    ).hexdigest(),
    "user": None,
    "pipeline": PIPELINE_ID,
    "file_id": POST_ANNOTATION_FILE_1.file_id,
    "job_id": POST_ANNOTATION_JOB_1.job_id,
    "pages": {
        "1": sha1(
            json.dumps(DOC_FOR_FIRST_SAVE_BY_PIPELINE["pages"][0]).encode()
        ).hexdigest()
    },
    "tenant": POST_ANNOTATION_PG_DOC.tenant,
    "similar_revisions": None,
    "categories": [],
    "links_json": {},
}

ANNOTATED_DOC_WITH_DIFFERENT_JOB_AND_FILE = copy.deepcopy(ANNOTATED_DOC_FIRST)
ANNOTATED_DOC_WITH_DIFFERENT_JOB_AND_FILE["file_id"] = POST_ANNOTATION_TASK_2[
    "file_id"
]
ANNOTATED_DOC_WITH_DIFFERENT_JOB_AND_FILE["job_id"] = POST_ANNOTATION_TASK_2[
    "job_id"
]
ANNOTATED_DOC_WITH_DIFFERENT_JOB_AND_FILE["task_id"] = POST_ANNOTATION_TASK_2[
    "id"
]

PAGES_SHA = {}
B_PAGES = b""
for page in PAGES_SCHEMA:
    b_page = json.dumps(page.dict()).encode()
    PAGES_SHA[str(page.page_num)] = sha1(b_page).hexdigest()
    B_PAGES += b_page

CONCATENATED_PAGES_SHA = sha1(
    B_PAGES + json.dumps([]).encode() + json.dumps([]).encode()
).hexdigest()

MANIFEST_IN_MINIO = {
    "revision": POST_ANNOTATION_PG_DOC.revision,
    "user": POST_ANNOTATION_ANNOTATOR.user_id,
    "pipeline": None,
    "job_id": POST_ANNOTATION_JOB_1.job_id,
    "file_id": POST_ANNOTATION_FILE_1.file_id,
    "pages": {"1": PAGES_SHA["1"]},
    "validated": [1],
    "failed_validation_pages": [],
    "bucket": "tenant1",
    "file": "path/to/file.pdf",
}

str_pgs_sha = {str(pg): PAGES_SHA[pg] for pg in PAGES_SHA}
ANNOTATED_DOC_WITH_MANY_PAGES = {
    "revision": CONCATENATED_PAGES_SHA,
    "user": POST_ANNOTATION_ANNOTATOR.user_id,
    "pipeline": None,
    "file_id": POST_ANNOTATION_FILE_1.file_id,
    "job_id": POST_ANNOTATION_JOB_1.job_id,
    "pages": str_pgs_sha,
    "validated": [],
    "failed_validation_pages": [],
    "tenant": POST_ANNOTATION_PG_DOC.tenant,
    "task_id": POST_ANNOTATION_PG_DOC.task_id,
    "similar_revisions": None,
    "categories": [],
    "links_json": {},
}

ANNOTATED_DOC_WITH_BASE_REVISION = {
    "revision": sha1(
        DOC_FOR_SECOND_SAVE_BY_USER["base_revision"].encode()
        + json.dumps(DOC_FOR_SECOND_SAVE_BY_USER["pages"][0]).encode()
        + json.dumps(DOC_FOR_SECOND_SAVE_BY_USER["validated"]).encode()
        + json.dumps(
            DOC_FOR_SECOND_SAVE_BY_USER["failed_validation_pages"]
        ).encode()
    ).hexdigest(),
    "user": POST_ANNOTATION_ANNOTATOR.user_id,
    "pipeline": None,
    "file_id": POST_ANNOTATION_FILE_1.file_id,
    "job_id": POST_ANNOTATION_JOB_1.job_id,
    "pages": {
        "1": sha1(
            json.dumps(DOC_FOR_SECOND_SAVE_BY_USER["pages"][0]).encode()
        ).hexdigest()
    },
    "validated": [],
    "failed_validation_pages": [],
    "tenant": POST_ANNOTATION_PG_DOC.tenant,
    "task_id": POST_ANNOTATION_PG_DOC.task_id,
    "categories": [],
    "links_json": {},
}

ANNOTATED_DOC_WITH_BOTH_TOKENS_AND_BBOX = {
    "revision": sha1(
        json.dumps(DOC_WITH_BBOX_AND_TOKENS_FIELDS["pages"][0]).encode()
        + json.dumps(
            DOC_WITH_BBOX_AND_TOKENS_FIELDS.get("validated", [])
        ).encode()
        + json.dumps(
            DOC_WITH_BBOX_AND_TOKENS_FIELDS.get("failed_validation_pages", [])
        ).encode()
    ).hexdigest(),
    "user": POST_ANNOTATION_ANNOTATOR.user_id,
    "pipeline": None,
    "file_id": POST_ANNOTATION_FILE_1.file_id,
    "job_id": POST_ANNOTATION_JOB_1.job_id,
    "pages": {
        "1": sha1(
            json.dumps(DOC_WITH_BBOX_AND_TOKENS_FIELDS["pages"][0]).encode()
        ).hexdigest()
    },
    "validated": [],
    "failed_validation_pages": [],
    "tenant": POST_ANNOTATION_PG_DOC.tenant,
    "task_id": POST_ANNOTATION_PG_DOC.task_id,
    "categories": [],
    "links_json": {},
}

ANNOTATED_DOC_WITHOUT_BOTH_TOKENS_AND_BBOX = {
    "revision": sha1(
        json.dumps(DOC_WITHOUT_BBOX_AND_TOKENS["pages"][0]).encode()
        + json.dumps(DOC_WITHOUT_BBOX_AND_TOKENS.get("validated", [])).encode()
        + json.dumps(
            DOC_WITHOUT_BBOX_AND_TOKENS.get("failed_validation_pages", [])
        ).encode()
    ).hexdigest(),
    "user": POST_ANNOTATION_ANNOTATOR.user_id,
    "pipeline": None,
    "file_id": POST_ANNOTATION_FILE_1.file_id,
    "job_id": POST_ANNOTATION_JOB_1.job_id,
    "pages": {
        "1": sha1(
            json.dumps(DOC_WITHOUT_BBOX_AND_TOKENS["pages"][0]).encode()
        ).hexdigest()
    },
    "validated": [],
    "failed_validation_pages": [],
    "tenant": POST_ANNOTATION_PG_DOC.tenant,
    "task_id": POST_ANNOTATION_PG_DOC.task_id,
    "categories": [],
    "links_json": {},
}

ANNOTATED_DOCS_FOR_MANIFEST_CREATION = {
    "two_docs_1": (
        POST_ANNOTATION_PG_DOC,
        AnnotatedDoc(
            revision="20fe52cce6a632c6eb09fdc5b3e1594f926eea69",
            user=POST_ANNOTATION_ANNOTATOR.user_id,
            pipeline=None,
            date=SECOND_DATE,
            file_id=POST_ANNOTATION_FILE_1.file_id,
            job_id=POST_ANNOTATION_JOB_1.job_id,
            pages={"2": PAGES_SHA["2"]},
            validated=[1],
            failed_validation_pages=[],
            tenant=POST_ANNOTATION_PG_DOC.tenant,
            links_json={},
        ),
    ),
    "two_docs_2": (
        POST_ANNOTATION_PG_DOC,
        AnnotatedDoc(
            revision="21fe52cce6a632c6eb09fdc5b3e1594f926eea69",
            user=POST_ANNOTATION_ANNOTATOR.user_id,
            pipeline=None,
            date=SECOND_DATE,
            file_id=POST_ANNOTATION_FILE_1.file_id,
            job_id=POST_ANNOTATION_JOB_1.job_id,
            pages={},
            validated=[],
            failed_validation_pages=[1],
            tenant=POST_ANNOTATION_PG_DOC.tenant,
            links_json={},
        ),
    ),
    "two_docs_3": (
        POST_ANNOTATION_PG_DOC,
        AnnotatedDoc(
            revision="22fe52cce6a632c6eb09fdc5b3e1594f926eea69",
            user=POST_ANNOTATION_ANNOTATOR.user_id,
            pipeline=None,
            date=SECOND_DATE,
            file_id=POST_ANNOTATION_FILE_1.file_id,
            job_id=POST_ANNOTATION_JOB_1.job_id,
            pages={"2": PAGES_SHA["2"]},
            validated=[],
            failed_validation_pages=[1],
            tenant=POST_ANNOTATION_PG_DOC.tenant,
            links_json={},
        ),
    ),
    "two_docs_4": (
        AnnotatedDoc(
            revision="18fe52cce6a632c6eb09fdc5b3e1594f926eea69",
            user=POST_ANNOTATION_ANNOTATOR.user_id,
            pipeline=None,
            date=FIRST_DATE,
            file_id=POST_ANNOTATION_FILE_1.file_id,
            job_id=POST_ANNOTATION_JOB_1.job_id,
            pages={"1": PAGES_SHA["1"], "2": PAGES_SHA["2"]},
            validated=[],
            failed_validation_pages=[],
            tenant=POST_ANNOTATION_PG_DOC.tenant,
            links_json={},
        ),
        AnnotatedDoc(
            revision="23fe52cce6a632c6eb09fdc5b3e1594f926eea69",
            user=POST_ANNOTATION_ANNOTATOR.user_id,
            pipeline=None,
            date=SECOND_DATE,
            file_id=POST_ANNOTATION_FILE_1.file_id,
            job_id=POST_ANNOTATION_JOB_1.job_id,
            pages={"3": PAGES_SHA["3"]},
            validated=[2],
            failed_validation_pages=[1],
            tenant=POST_ANNOTATION_PG_DOC.tenant,
            links_json={},
        ),
    ),
    "first_upload_without_pages_with_validated": AnnotatedDoc(
        revision=POST_ANNOTATION_PG_DOC.revision,
        user=POST_ANNOTATION_ANNOTATOR.user_id,
        file_id=POST_ANNOTATION_FILE_1.file_id,
        job_id=POST_ANNOTATION_JOB_1.job_id,
        pages={},
        validated=[1],
        failed_validation_pages=[],
        tenant="test-tenant",
        links_json={},
    ),
    "first_upload_with_pages_without_validated_and_failed": (
        AnnotatedDoc(
            revision=POST_ANNOTATION_PG_DOC.revision,
            user=POST_ANNOTATION_ANNOTATOR.user_id,
            pipeline=None,
            file_id=POST_ANNOTATION_FILE_1.file_id,
            job_id=POST_ANNOTATION_JOB_1.job_id,
            pages=POST_ANNOTATION_PG_DOC.pages,
            validated=[],
            failed_validation_pages=[],
            tenant=POST_ANNOTATION_PG_DOC.tenant,
            links_json={},
        ),  # from user
        AnnotatedDoc(
            revision=None,
            user=None,
            pipeline=PIPELINE_ID,
            file_id=POST_ANNOTATION_FILE_1.file_id,
            job_id=POST_ANNOTATION_JOB_1.job_id,
            pages=POST_ANNOTATION_PG_DOC.pages,
            validated=[],
            failed_validation_pages=[],
            tenant=POST_ANNOTATION_PG_DOC.tenant,
            links_json={},
        ),  # from pipeline
    ),
    "same_pages": (
        POST_ANNOTATION_PG_DOC,
        AnnotatedDoc(
            revision="20fe52cce6a632c6eb09fdc5b3e1594f926eea69",
            user=POST_ANNOTATION_ANNOTATOR.user_id,
            pipeline=None,
            date=SECOND_DATE,
            file_id=POST_ANNOTATION_FILE_1.file_id,
            job_id=POST_ANNOTATION_JOB_1.job_id,
            pages={"1": HASH_OF_DIFF_FIRST_PAGE},
            validated=[],
            failed_validation_pages=[],
            tenant=POST_ANNOTATION_PG_DOC.tenant,
            links_json={},
        ),
    ),
    "same_pages_not_validated": (
        AnnotatedDoc(
            revision="19fe52cce6a632c6eb09fdc5b3e1594f926eea69",
            user=POST_ANNOTATION_ANNOTATOR.user_id,
            pipeline=None,
            date=SECOND_DATE,
            file_id=POST_ANNOTATION_FILE_1.file_id,
            job_id=POST_ANNOTATION_JOB_1.job_id,
            pages={"1": PAGES_SHA["1"]},
            validated=[],
            failed_validation_pages=[],
            tenant=POST_ANNOTATION_PG_DOC.tenant,
            links_json={},
        ),
        AnnotatedDoc(
            revision="20fe52cce6a632c6eb09fdc5b3e1594f926eea69",
            user=POST_ANNOTATION_ANNOTATOR.user_id,
            pipeline=None,
            date=SECOND_DATE,
            file_id=POST_ANNOTATION_FILE_1.file_id,
            job_id=POST_ANNOTATION_JOB_1.job_id,
            pages={"1": HASH_OF_DIFF_FIRST_PAGE},
            validated=[],
            failed_validation_pages=[],
            tenant=POST_ANNOTATION_PG_DOC.tenant,
            links_json={},
        ),
    ),
    "docs_with_categories": (
        AnnotatedDoc(
            revision="20fe52cce6a632c6eb09fdc5b3e1594f926eea69",
            user=POST_ANNOTATION_ANNOTATOR.user_id,
            pipeline=None,
            date=SECOND_DATE,
            file_id=POST_ANNOTATION_FILE_1.file_id,
            job_id=POST_ANNOTATION_JOB_1.job_id,
            pages={"2": PAGES_SHA["2"]},
            validated=[1],
            failed_validation_pages=[],
            tenant=POST_ANNOTATION_PG_DOC.tenant,
            categories=["foo", "bar"],
            links_json={},
        ),
        AnnotatedDoc(
            revision="21fe52cce6a632c6eb09fdc5b3e1594f926eea69",
            user=POST_ANNOTATION_ANNOTATOR.user_id,
            pipeline=None,
            date=SECOND_DATE,
            file_id=POST_ANNOTATION_FILE_1.file_id,
            job_id=POST_ANNOTATION_JOB_1.job_id,
            pages={},
            validated=[],
            failed_validation_pages=[1],
            tenant=POST_ANNOTATION_PG_DOC.tenant,
            categories=["baz", "42"],
            links_json={},
        ),
    ),
}

ANNOTATED_DOC_WITH_MERGE_CONFLICT = {
    "revision": sha1(
        POST_ANNOTATION_PG_DOC.revision.encode()
        + json.dumps(DOC_FOR_CHECK_MERGE_CONFLICT["pages"][0]).encode()
        + json.dumps(DOC_FOR_CHECK_MERGE_CONFLICT["validated"]).encode()
        + json.dumps(
            DOC_FOR_CHECK_MERGE_CONFLICT["failed_validation_pages"]
        ).encode()
    ).hexdigest(),
    "user": POST_ANNOTATION_ANNOTATOR.user_id,
    "pipeline": None,
    "file_id": POST_ANNOTATION_FILE_1.file_id,
    "job_id": POST_ANNOTATION_JOB_1.job_id,
    "pages": {
        "1": POST_ANNOTATION_PG_DOC.pages["1"],
        "2": sha1(
            json.dumps(DOC_FOR_CHECK_MERGE_CONFLICT["pages"][0]).encode()
        ).hexdigest(),
    },
    "validated": [3],
    "failed_validation_pages": [],
    "tenant": POST_ANNOTATION_PG_DOC.tenant,
    "task_id": POST_ANNOTATION_PG_DOC.task_id,
    "categories": [],
    "links_json": {},
}


def get_objs_from_session(session: Session) -> List[dict]:
    """
    session.new will return identity set of objects added to session.
    """
    return [row_to_dict(obj) for obj in session.new]


def change_fields_type_to_list(annotated_doc: dict) -> dict:
    """
    While entity annotated doc is not committed to db,
    fields `validated` and `failed_validation_pages` may
    be assigned to sets, but after committing they become
    lists.
    Function `construct_annotated_doc` returns
    annotated_doc with `validated` and
    failed_validation_pages` assigned to sets.
    This helper function is needed to test,
    that between `annotated_doc`, that should be in db and
    `annotated_doc` returned by function `construct_annotated_doc`
    there is no difference except for these fields.
    """
    changed_doc = copy.deepcopy(annotated_doc)
    changed_doc["validated"] = list(changed_doc["validated"])
    changed_doc["failed_validation_pages"] = list(
        changed_doc["failed_validation_pages"]
    )
    return changed_doc


def delete_date_fields(annotated_docs: List[dict]) -> None:
    for doc in annotated_docs:
        del doc["date"]


@pytest.mark.integration
@pytest.mark.parametrize(
    [
        "task_id",
        "doc",
        "amount_of_uploads",
        "assets_response",
        "assets_status_code",
        "expected_code",
    ],
    [
        (
            TASK_ID,
            DOC_FOR_FIRST_SAVE_BY_USER,
            1,
            ASSETS_RESPONSES[0],
            200,
            201,
        ),  # trivial first save, file info was found
        (
            TASK_ID,
            DOC_FOR_FIRST_SAVE_BY_USER,
            1,
            ASSETS_RESPONSES[1],
            200,
            201,
        ),  # trivial first save, file info was not found
        (
            TASK_ID,
            DOC_FOR_FIRST_SAVE_BY_USER,
            2,
            ASSETS_RESPONSES[0],
            200,
            400,
        ),  # non mvp case for merge conflicts (in first upload first
        # rev created, in second upload with the same doc,
        # func checks, if latest rev was provided, finds out,
        # that provided rev is not latest,
        # checks if latest rev and given doc can be merged,
        # finds out that they have same changed pages
        # and throws an error)
        (
            TASK_ID,
            DOC_FOR_SECOND_SAVE_BY_USER,
            1,
            ASSETS_RESPONSES[0],
            200,
            404,
        ),  # annotated doc was not found
        (
            TASK_ID,
            {
                "pipeline": PIPELINE_ID,
                "pages": PAGES,
            },
            1,
            ASSETS_RESPONSES[0],
            200,
            400,
        ),  # user in provided doc should not be None, when saving
        # annotation by user
        (
            TASK_ID,
            {
                "user": "48987f26-e0e2-46b6-b674-adaf656fc3a3",
                "pages": PAGES,
            },
            1,
            ASSETS_RESPONSES[0],
            200,
            400,
        ),  # if user in provided doc does not match user_id
        # from task
        (
            NOT_EXISTING_ID,
            DOC_FOR_SECOND_SAVE_BY_USER,
            1,
            ASSETS_RESPONSES[0],
            200,
            404,
        ),  # task was not found
        (
            BAD_ID,
            DOC_FOR_SECOND_SAVE_BY_USER,
            1,
            ASSETS_RESPONSES[0],
            200,
            422,
        ),  # validation error
        (
            TASK_ID,
            {
                "pages": PAGES,
            },
            1,
            ASSETS_RESPONSES[0],
            200,
            422,
        ),  # fields user and pipeline should not be empty at the same time
        (
            TASK_ID,
            {
                "user": POST_ANNOTATION_ANNOTATOR.user_id,
                "pipeline": PIPELINE_ID,
                "pages": PAGES,
            },
            1,
            ASSETS_RESPONSES[0],
            200,
            422,
        ),  # fields user and pipeline should not be filled at the same time
        (
            TASK_ID,
            DOC_FOR_FIRST_SAVE_BY_USER,
            1,
            ASSETS_RESPONSES[0],
            404,
            500,
        ),  # if something wrong with assets
        (
            TASK_ID,
            DOC_FOR_SAVE_NOT_TASK_PAGES,
            1,
            ASSETS_RESPONSES[0],
            200,
            400,
        ),  # if pages for save do not belong to task
        (
            POST_ANNOTATION_TASK_2["id"],
            DOC_FOR_FIRST_SAVE_BY_USER,
            1,
            ASSETS_RESPONSES[0],
            200,
            201,
        ),
    ],
)
@patch("annotation.annotations.main.KafkaProducer", Mock)
@responses.activate
def test_post_annotation_by_user_status_codes(
    mock_minio_empty_bucket,
    prepare_db_for_post_annotation,
    task_id,
    doc,
    amount_of_uploads,
    assets_response,
    assets_status_code,
    expected_code,
):
    responses.add(
        responses.POST,
        ASSETS_FILES_URL,
        json=assets_response,
        status=assets_status_code,
        headers=TEST_HEADERS,
    )

    for i in range(amount_of_uploads - 1):
        client.post(
            construct_path(ANNOTATION_PATH, task_id),
            headers={
                HEADER_TENANT: POST_ANNOTATION_PG_DOC.tenant,
                AUTHORIZATION: f"{BEARER} {TEST_TOKEN}",
            },
            json=doc,
        )
    with TestClient(app):
        mock_producer = producers["search_annotation"]
        mock_producer.send = Mock(return_value="any_message")
        response = client.post(
            construct_path(ANNOTATION_PATH, task_id),
            headers={
                HEADER_TENANT: POST_ANNOTATION_PG_DOC.tenant,
                AUTHORIZATION: f"{BEARER} {TEST_TOKEN}",
            },
            json=doc,
        )
    assert response.status_code == expected_code


@pytest.mark.integration
@pytest.mark.parametrize(
    [
        "doc",
        "assets_response",
        "assets_status_code",
        "expected_code",
    ],
    [
        (
            DOC_FOR_FIRST_SAVE_BY_PIPELINE,
            ASSETS_RESPONSES[0],
            200,
            201,
        ),  # basic save, file info was found
        (
            DOC_FOR_FIRST_SAVE_BY_PIPELINE,
            ASSETS_RESPONSES[1],
            200,
            201,
        ),  # basic save, file info was not found
        (
            DOC_FOR_SECOND_SAVE_BY_USER,
            ASSETS_RESPONSES[0],
            200,
            400,
        ),  # base_revision should be always None
        (
            {
                "pipeline": PIPELINE_ID,
            },
            ASSETS_RESPONSES[0],
            200,
            422,
        ),  # arrays pages, failed and validated
        # should not be empty at the same time
        (
            {
                "user": POST_ANNOTATION_ANNOTATOR.user_id,
                "pages": PAGES,
            },
            ASSETS_RESPONSES[0],
            200,
            400,
        ),  # pipeline in provided doc should not be None, when saving
        # annotation by pipeline
        (
            {
                "pages": PAGES,
            },
            ASSETS_RESPONSES[0],
            200,
            422,
        ),  # field user and pipeline should not be empty at the same time
        (
            {
                "user": POST_ANNOTATION_ANNOTATOR.user_id,
                "pipeline": PIPELINE_ID,
                "pages": PAGES,
            },
            ASSETS_RESPONSES[0],
            200,
            422,
        ),  # field user and pipeline should not be filled at the same time
        (
            DOC_FOR_FIRST_SAVE_BY_PIPELINE,
            ASSETS_RESPONSES[0],
            404,
            500,
        ),  # if something wrong with assets
    ],
)
@patch("annotation.annotations.main.KafkaProducer", Mock)
@responses.activate
def test_post_annotation_by_pipeline_status_codes(
    mock_minio_empty_bucket,
    prepare_db_for_post_annotation,
    doc,
    assets_response,
    assets_status_code,
    expected_code,
):
    responses.add(
        responses.POST,
        ASSETS_FILES_URL,
        json=assets_response,
        status=assets_status_code,
        headers=TEST_HEADERS,
    )
    with TestClient(app):
        mock_producer = producers["search_annotation"]
        mock_producer.send = Mock(return_value="any_message")
        response = client.post(
            construct_path(
                ANNOTATION_PATH,
                f"{POST_ANNOTATION_PG_DOC.job_id}/"
                f"{POST_ANNOTATION_PG_DOC.file_id}",
            ),
            headers={
                HEADER_TENANT: POST_ANNOTATION_PG_DOC.tenant,
                AUTHORIZATION: f"{BEARER} {TEST_TOKEN}",
            },
            json=doc,
        )
    assert response.status_code == expected_code


@pytest.mark.integration
@pytest.mark.parametrize(
    ["task_id", "doc", "len_pages", "expected_code"],
    [
        (
            TASK_ID,
            DOC_FOR_SECOND_SAVE_BY_USER,
            1,
            201,
        ),  # second revision, base revision from DOC_FOR_FIRST_SAVE_BY_USER
        (
            TASK_ID,
            DOC_FOR_CHECK_MERGE_CONFLICT,
            2,
            201,
        ),  # mvp case for merge conflicts
        (
            TASK_ID,
            DOC_FOR_SAVE_WITHOUT_PAGES_AND_VALIDATED,
            1,
            422,
        ),  # if pages, failed and validated not provided
    ],
)
@patch("annotation.annotations.main.KafkaProducer", Mock)
@responses.activate
def test_post_annotation_by_user_status_codes_with_existing_doc(
    mock_minio_empty_bucket,
    prepare_db_for_post_annotation_with_existing_doc,
    task_id,
    doc,
    len_pages,
    expected_code,
):
    responses.add(
        responses.POST,
        ASSETS_FILES_URL,
        json=ASSETS_RESPONSES[0],
        status=200,
        headers=TEST_HEADERS,
    )
    with TestClient(app):
        mock_producer = producers["search_annotation"]
        mock_producer.send = Mock(return_value="any_message")
        response = client.post(
            construct_path(ANNOTATION_PATH, task_id),
            headers={
                HEADER_TENANT: POST_ANNOTATION_PG_DOC.tenant,
                AUTHORIZATION: f"{BEARER} {TEST_TOKEN}",
            },
            json=doc,
        )

    if expected_code != 422:
        actual_len_pages = len(response.json()["pages"])
        assert actual_len_pages == len_pages
    assert response.status_code == expected_code


@pytest.mark.unittest
@pytest.mark.parametrize(
    ["db_errors"],
    [
        (DBAPIError,),
        (SQLAlchemyError,),
    ],
    indirect=["db_errors"],
)
def test_post_annotation_by_user_db_exceptions(monkeypatch, db_errors):
    response = client.post(
        construct_path(ANNOTATION_PATH, TASK_ID),
        headers={
            HEADER_TENANT: POST_ANNOTATION_PG_DOC.tenant,
            AUTHORIZATION: f"{BEARER} {TEST_TOKEN}",
        },
        json=DOC_FOR_SECOND_SAVE_BY_USER,
    )
    assert response.status_code == 500


@pytest.mark.integration
@responses.activate
def test_post_annotation_by_user_requests_exceptions(
    prepare_db_for_post_annotation,
):
    responses.add(
        responses.GET,
        ASSETS_FILES_URL,
        body=RequestException(),
        status=500,
        headers=TEST_HEADERS,
    )

    response = client.post(
        construct_path(ANNOTATION_PATH, TASK_ID),
        headers={
            HEADER_TENANT: POST_ANNOTATION_PG_DOC.tenant,
            AUTHORIZATION: f"{BEARER} {TEST_TOKEN}",
        },
        json=DOC_FOR_FIRST_SAVE_BY_USER,
    )
    assert response.status_code == 500


@pytest.mark.unittest
@pytest.mark.parametrize(
    ["pages", "base_revision", "validated", "failed", "expected_result"],
    [
        (
            PAGES_SCHEMA,
            BASE_REVISION,
            {1, 2, 3},
            set(),
            (
                PAGES_SHA,
                sha1(
                    BASE_REVISION.encode()
                    + B_PAGES
                    + json.dumps([1, 2, 3]).encode()
                    + json.dumps([]).encode()
                ).hexdigest(),
            ),
        ),  # first and second tests should have different revisions,
        # because they have different validated pages
        (
            PAGES_SCHEMA,
            BASE_REVISION,
            set(),
            set(),
            (
                PAGES_SHA,
                sha1(
                    BASE_REVISION.encode()
                    + B_PAGES
                    + json.dumps([]).encode()
                    + json.dumps([]).encode()
                ).hexdigest(),
            ),
        ),
        (
            PAGES_SCHEMA,
            None,
            {4, 4, 6},
            {7, 8},
            (
                PAGES_SHA,
                sha1(
                    b""
                    + B_PAGES
                    + json.dumps([4, 6]).encode()
                    + json.dumps([7, 8]).encode()
                ).hexdigest(),
            ),
        ),  # third and fourth tests should have same revisions,
        # because they have same base revision,
        # pages, failed and validated pages
        (
            PAGES_SCHEMA,
            None,
            {4, 6},
            {7, 8},
            (
                PAGES_SHA,
                sha1(
                    b""
                    + B_PAGES
                    + json.dumps([4, 6]).encode()
                    + json.dumps([7, 8]).encode()
                ).hexdigest(),
            ),
        ),
        (
            PAGES_SCHEMA,
            None,
            {4, 6},
            {10},
            (
                PAGES_SHA,
                sha1(
                    b""
                    + B_PAGES
                    + json.dumps([4, 6]).encode()
                    + json.dumps([10]).encode()
                ).hexdigest(),
            ),
        ),  # this test should have different from 3 and 4
        # tests revision, because it has different failed pages
        (
            [],
            BASE_REVISION,
            {1},
            {2},
            (
                {},
                sha1(
                    BASE_REVISION.encode()
                    + b""
                    + json.dumps([1]).encode()
                    + json.dumps([2]).encode()
                ).hexdigest(),
            ),
        ),  # this test`s revision should not match any other revision
    ],
)
def test_get_pages_sha(
    pages,
    base_revision,
    validated,
    failed,
    expected_result,
):
    actual_result = get_pages_sha(
        pages,
        base_revision,
        validated,
        failed,
    )

    assert actual_result == expected_result


@pytest.mark.unittest
def test_upload_json_to_minio(mock_minio_empty_bucket):
    s3_resource = mock_minio_empty_bucket

    path_to_object = "path/to/object.json"
    upload_json_to_minio(
        json.dumps(FIRST_PAGE), path_to_object, TEST_TENANT, s3_resource
    )

    s3_obj = s3_resource.Object(TEST_TENANT, path_to_object)
    actual_obj = json.loads(s3_obj.get()["Body"].read().decode("utf-8"))

    assert actual_obj == FIRST_PAGE


@pytest.mark.unittest
def test_upload_pages_to_minio(mock_minio_empty_bucket):
    s3_resource = mock_minio_empty_bucket

    upload_pages_to_minio(
        PAGES_SCHEMA, PAGES_SHA, S3_PATH, TEST_TENANT, s3_resource
    )

    for page_obj in s3_resource.Bucket(TEST_TENANT).objects.filter(
        Delimiter="/", Prefix=S3_PATH + "/"
    ):
        page_sha = page_obj.key.split("/")[-1].split(".")[0]
        page = json.loads(page_obj.get()["Body"].read().decode("utf-8"))
        assert page_sha == PAGES_SHA[str(page["page_num"])]
        assert page == PAGES_SCHEMA[page["page_num"] - 1].dict()


@pytest.mark.unittest
@pytest.mark.parametrize(
    ["latest_doc", "new_doc", "expected_result"],
    [
        (
            # fields pages, validated and failed are equal
            # hence revisions are identical
            POST_ANNOTATION_PG_DOC,
            AnnotatedDoc(
                revision="29fe52cce6a632c6eb09fdc5b3e1594f926eea69",
                user=POST_ANNOTATION_ANNOTATOR.user_id,
                pipeline=None,
                date=FIRST_DATE,
                file_id=POST_ANNOTATION_FILE_1.file_id,
                job_id=POST_ANNOTATION_JOB_1.job_id,
                pages={"1": SHA_FIRST_PAGE},
                validated={},
                failed_validation_pages=set(),
                tenant=POST_ANNOTATION_FILE_1.tenant,
                task_id=POST_ANNOTATION_PG_TASK_1.id,
                categories=[],
            ),
            True,
        ),
        (
            # empty annotation and not empty doc categories
            POST_ANNOTATION_PG_DOC,
            AnnotatedDoc(
                revision="29fe52cce6a632c6eb09fdc5b3e1594f926eea69",
                user=POST_ANNOTATION_ANNOTATOR.user_id,
                pipeline=None,
                date=FIRST_DATE,
                file_id=POST_ANNOTATION_FILE_1.file_id,
                job_id=POST_ANNOTATION_JOB_1.job_id,
                pages={"1": SHA_FIRST_PAGE},
                validated={},
                failed_validation_pages=set(),
                tenant=POST_ANNOTATION_FILE_1.tenant,
                task_id=POST_ANNOTATION_PG_TASK_1.id,
                categories=["foo", "bar"],
            ),
            False,
        ),
        (
            # if latest doc is None, revisions are not identical
            None,
            POST_ANNOTATION_PG_DOC,
            False,
        ),
        (
            # fields validated and failed are not equal
            # hence revisions are not identical
            POST_ANNOTATION_PG_DOC,
            AnnotatedDoc(
                revision="29fe52cce6a632c6eb09fdc5b3e1594f926eea69",
                user=POST_ANNOTATION_ANNOTATOR.user_id,
                pipeline=None,
                date=FIRST_DATE,
                file_id=POST_ANNOTATION_FILE_1.file_id,
                job_id=POST_ANNOTATION_JOB_1.job_id,
                pages={"1": SHA_FIRST_PAGE},
                validated={2},
                failed_validation_pages={3, 4},
                tenant=POST_ANNOTATION_FILE_1.tenant,
                task_id=POST_ANNOTATION_PG_TASK_1.id,
            ),
            False,
        ),
    ],
)
def test_check_docs_identity(latest_doc, new_doc, expected_result):
    actual_result = check_docs_identity(latest_doc, new_doc)
    assert actual_result == expected_result


@pytest.mark.integration
@pytest.mark.parametrize(
    [
        "annotated_doc",
        "s3_path_to_physical_file",
        "bucket_of_phys_file",
        "expected_manifest",
    ],
    [
        (
            ANNOTATED_DOCS_FOR_MANIFEST_CREATION.get(
                "first_upload_without_pages_with_validated"
            ),
            "path/to/file",
            "bucket_of_phys_file",
            {
                "revision": POST_ANNOTATION_PG_DOC.revision,
                "user": POST_ANNOTATION_ANNOTATOR.user_id,
                "pipeline": None,
                "job_id": POST_ANNOTATION_JOB_1.job_id,
                "pages": {},
                "validated": [1],
                "failed_validation_pages": [],
                "categories": [],
                "links_json": {},
            },
        ),  # revision contains only validated page.
        # manifest will be like:
        # pages: empty
        # validated: from revision
        # failed_validation_pages: empty
        (
            POST_ANNOTATION_PG_DOC,
            "path/to/file",
            "bucket-of-phys-file",
            {
                "revision": POST_ANNOTATION_PG_DOC.revision,
                "user": POST_ANNOTATION_ANNOTATOR.user_id,
                "pipeline": None,
                "job_id": POST_ANNOTATION_JOB_1.job_id,
                "pages": POST_ANNOTATION_PG_DOC.pages,
                "validated": POST_ANNOTATION_PG_DOC.validated,
                "failed_validation_pages": [],
                "categories": [],
                "links_json": {},
            },
        ),  # revision contains pages, that have been validated
        # manifest will be like:
        # pages: from revision
        # validated: from revision
        # failed_validation_pages: empty
        (
            ANNOTATED_DOCS_FOR_MANIFEST_CREATION.get(
                "first_upload_with_pages_without_validated_and_failed"
            )[0],
            "path/to/another/file",
            "another-bucket",
            {
                "revision": POST_ANNOTATION_PG_DOC.revision,
                "user": POST_ANNOTATION_ANNOTATOR.user_id,
                "pipeline": None,
                "job_id": POST_ANNOTATION_JOB_1.job_id,
                "pages": POST_ANNOTATION_PG_DOC.pages,
                "validated": [],
                "failed_validation_pages": [],
                "categories": [],
                "links_json": {},
            },
        ),  # user's revision contains pages, that have not been validated yet
        # validated and failed_validations_pages are empty
        # manifest will be like:
        # pages: from revision
        # validated: empty
        # failed_validation_pages: empty
        (
            ANNOTATED_DOCS_FOR_MANIFEST_CREATION.get(
                "first_upload_with_pages_without_validated_and_failed"
            )[1],
            "path/to/file",
            "bucket-of-phys-file",
            {
                "revision": None,
                "user": None,
                "pipeline": PIPELINE_ID,
                "job_id": POST_ANNOTATION_JOB_1.job_id,
                "pages": POST_ANNOTATION_PG_DOC.pages,
                "validated": [],
                "failed_validation_pages": [],
                "categories": [],
                "links_json": {},
            },
        ),  # pipeline's revision contains pages, that have not been validated
        # manifest will be like:
        # pages: from revision
        # validated: empty
        # failed_validation_pages: empty
        (
            ANNOTATED_DOCS_FOR_MANIFEST_CREATION.get("docs_with_categories")[
                0
            ],
            "path/to/file",
            "bucket-of-phys-file",
            {
                "revision": "20fe52cce6a632c6eb09fdc5b3e1594f926eea69",
                "user": "6ffab2dd-3605-46d4-98a1-2d20011e132d",
                "pipeline": None,
                "job_id": 1,
                "pages": {"2": "b922f25f41b0d7a0f3226f077ba0745e540818f7"},
                "validated": [1],
                "failed_validation_pages": [],
                "categories": [
                    {"type": "taxonomy", "value": "foo"},
                    {"type": "taxonomy", "value": "bar"},
                ],
                "links_json": {},
            },
        ),
    ],
)
def test_create_manifest_json_first_upload(
    mock_minio_empty_bucket,
    annotated_doc,
    s3_path_to_physical_file,
    bucket_of_phys_file,
    expected_manifest,
    prepare_db_for_manifest_creation_with_one_record,
):
    """
    There is no manifest for these tests, which means, that it is first
    upload to minio.
    Annotated doc contains number and hash of uploaded page.
    """
    s3_resource = mock_minio_empty_bucket

    expected_manifest["bucket"] = bucket_of_phys_file
    expected_manifest["file"] = s3_path_to_physical_file
    create_manifest_json(
        annotated_doc,
        S3_PATH,
        s3_path_to_physical_file,
        bucket_of_phys_file,
        POST_ANNOTATION_PG_DOC.tenant,
        POST_ANNOTATION_JOB_1.job_id,
        POST_ANNOTATION_FILE_1.file_id,
        prepare_db_for_manifest_creation_with_one_record,
        s3_resource,
    )
    man_obj = s3_resource.Object(
        POST_ANNOTATION_PG_DOC.tenant, f"{S3_PATH}/{MANIFEST}"
    )
    actual_manifest = json.loads(man_obj.get()["Body"].read().decode("utf-8"))
    del actual_manifest["date"]
    assert actual_manifest == expected_manifest


@pytest.mark.integration
@pytest.mark.parametrize(
    [
        "prepare_db_for_manifest_creation_with_several_records",
        "annotated_doc",
        "s3_path_to_physical_file",
        "bucket_of_phys_file",
        "expected_manifest",
    ],
    [
        (
            ANNOTATED_DOCS_FOR_MANIFEST_CREATION.get("two_docs_1"),
            ANNOTATED_DOCS_FOR_MANIFEST_CREATION.get("two_docs_1")[1],
            "path/to/file",
            "bucket-of-phys-file",
            {
                "revision": "20fe52cce6a632c6eb09fdc5b3e1594f926eea69",
                "user": POST_ANNOTATION_ANNOTATOR.user_id,
                "pipeline": None,
                "job_id": POST_ANNOTATION_JOB_1.job_id,
                "pages": {
                    "1": SHA_FIRST_PAGE,
                    "2": PAGES_SHA["2"],
                },
                "validated": [1],
                "failed_validation_pages": [],
                "categories": [],
                "links_json": {},
            },
        ),  # 1st and 2nd revisions contains pages, that have been validated
        # failed_validation array is empty
        # manifest will be like:
        # pages: both pages
        # validated: both pages
        # failed_validation_pages: empty
        (
            ANNOTATED_DOCS_FOR_MANIFEST_CREATION.get("two_docs_2"),
            ANNOTATED_DOCS_FOR_MANIFEST_CREATION.get("two_docs_2")[1],
            "path/to/another/file",
            "another-bucket",
            {
                "revision": "21fe52cce6a632c6eb09fdc5b3e1594f926eea69",
                "user": POST_ANNOTATION_ANNOTATOR.user_id,
                "pipeline": None,
                "job_id": POST_ANNOTATION_JOB_1.job_id,
                "pages": POST_ANNOTATION_PG_DOC.pages,
                "validated": [],
                "failed_validation_pages": [1],
                "categories": [],
                "links_json": {},
            },
        ),  # 1st revision contains page "1" in 2nd revision no pages provided
        # but page from 1st revision in 2nd revision's failed list
        # so the manifest will be like:
        # pages: from 1st revision
        # validated : empty
        # failed_validation_pages: from 2nd revision
        (
            ANNOTATED_DOCS_FOR_MANIFEST_CREATION.get("two_docs_3"),
            ANNOTATED_DOCS_FOR_MANIFEST_CREATION.get("two_docs_3")[1],
            "path/to/another/file",
            "another_bucket",
            {
                "revision": "22fe52cce6a632c6eb09fdc5b3e1594f926eea69",
                "user": POST_ANNOTATION_ANNOTATOR.user_id,
                "pipeline": None,
                "job_id": POST_ANNOTATION_JOB_1.job_id,
                "pages": {**POST_ANNOTATION_PG_DOC.pages, "2": PAGES_SHA["2"]},
                "validated": [],
                "failed_validation_pages": [1],
                "categories": [],
                "links_json": {},
            },
        ),  # 1st revision contains page and validated page
        # 2nd contains page, validated page, but in failed_validation_pages
        # page from 1st revision presented,
        # so the manifest will be like:
        # pages: page "1" from 1st and "2" from 2nd revision
        # validated : from 2nd revision
        # failed_validation_pages: page from 1st revision
        (
            ANNOTATED_DOCS_FOR_MANIFEST_CREATION.get("two_docs_4"),
            ANNOTATED_DOCS_FOR_MANIFEST_CREATION.get("two_docs_4")[1],
            "path/to/another/file",
            "another-bucket",
            {
                "revision": "23fe52cce6a632c6eb09fdc5b3e1594f926eea69",
                "user": POST_ANNOTATION_ANNOTATOR.user_id,
                "pipeline": None,
                "job_id": POST_ANNOTATION_JOB_1.job_id,
                "pages": {
                    "1": PAGES_SHA["1"],
                    "2": PAGES_SHA["2"],
                    "3": PAGES_SHA["3"],
                },
                "validated": [2],
                "failed_validation_pages": [1],
                "categories": [],
                "links_json": {},
            },
        ),  # 1st revision contains two pages and validated page
        # 2nd contains page, validated page, and
        # page from 1st revision in failed_validation_pages array
        # so the manifest will be like:
        # pages: pages "1" and "2" from 1st revision, "3" - from 2nd
        # validated : from latest revision
        # failed_validation_pages: from latest revision
        (
            ANNOTATED_DOCS_FOR_MANIFEST_CREATION.get("same_pages"),
            ANNOTATED_DOCS_FOR_MANIFEST_CREATION.get("same_pages")[1],
            "path/to/another/file",
            "another-bucket",
            {
                "revision": "20fe52cce6a632c6eb09fdc5b3e1594f926eea69",
                "user": POST_ANNOTATION_ANNOTATOR.user_id,
                "pipeline": None,
                "job_id": POST_ANNOTATION_JOB_1.job_id,
                "pages": {"1": HASH_OF_DIFF_FIRST_PAGE},
                "validated": [],
                "failed_validation_pages": [],
                "categories": [],
                "links_json": {},
            },
        ),  # 1st revision contains page and validated page
        # failed_validation_pages is empty
        # 2nd contains the same page, validated page and
        # failed_validation_pages is empty
        # so the manifest will be like:
        # pages: same page number but from latest revision
        # validated : from latest revision
        # failed_validation_pages: empty
        (
            ANNOTATED_DOCS_FOR_MANIFEST_CREATION.get(
                "same_pages_not_validated"
            ),
            ANNOTATED_DOCS_FOR_MANIFEST_CREATION.get(
                "same_pages_not_validated"
            )[1],
            "path/to/another/file",
            "another-bucket",
            {
                "revision": "20fe52cce6a632c6eb09fdc5b3e1594f926eea69",
                "user": POST_ANNOTATION_ANNOTATOR.user_id,
                "pipeline": None,
                "job_id": POST_ANNOTATION_JOB_1.job_id,
                "pages": {"1": HASH_OF_DIFF_FIRST_PAGE},
                "validated": [],
                "failed_validation_pages": [],
                "categories": [],
                "links_json": {},
            },
        ),  # 1st revision contains page, that have not been validated yet
        # failed_validations_pages is empty
        # 2nd revision contains same page with different hash, but
        # haven't been validated and failed_validation_pages is empty
        # manifest will be like:
        # pages: same page number but from latest revision
        # validated: empty
        # failed_validation_pages: empty
        (
            ANNOTATED_DOCS_FOR_MANIFEST_CREATION.get("docs_with_categories"),
            ANNOTATED_DOCS_FOR_MANIFEST_CREATION.get("docs_with_categories")[
                1
            ],
            "path/to/file",
            "bucket-of-phys-file",
            {
                "revision": "21fe52cce6a632c6eb09fdc5b3e1594f926eea69",
                "user": "6ffab2dd-3605-46d4-98a1-2d20011e132d",
                "pipeline": None,
                "job_id": 1,
                "pages": {"2": "b922f25f41b0d7a0f3226f077ba0745e540818f7"},
                "validated": [],
                "failed_validation_pages": [1],
                "categories": [
                    {"type": "taxonomy", "value": "baz"},
                    {"type": "taxonomy", "value": "42"},
                ],
                "links_json": {},
            },
        ),
    ],
    indirect=["prepare_db_for_manifest_creation_with_several_records"],
)
def test_create_manifest_json_with_annotated_docs_and_manifest_in_minio(
    minio_with_manifest,
    annotated_doc,
    s3_path_to_physical_file,
    bucket_of_phys_file,
    expected_manifest,
    prepare_db_for_manifest_creation_with_several_records,
):
    """
    One of pages is validated, so manifest contains validated page.
    There is manifest for these tests, which means, that it is not first
    upload to minio.
    """
    s3_resource = minio_with_manifest

    expected_manifest["bucket"] = bucket_of_phys_file
    expected_manifest["file"] = s3_path_to_physical_file

    create_manifest_json(
        annotated_doc,
        S3_PATH,
        s3_path_to_physical_file,
        bucket_of_phys_file,
        POST_ANNOTATION_PG_DOC.tenant,
        POST_ANNOTATION_JOB_1.job_id,
        POST_ANNOTATION_FILE_1.file_id,
        prepare_db_for_manifest_creation_with_several_records,
        s3_resource,
    )
    man_obj = s3_resource.Object(
        POST_ANNOTATION_PG_DOC.tenant, f"{S3_PATH}/{MANIFEST}"
    )
    actual_manifest = json.loads(man_obj.get()["Body"].read().decode("utf-8"))
    delete_date_fields([actual_manifest])
    assert actual_manifest == expected_manifest


@pytest.mark.integration
def test_create_manifest_json_date_field(
    prepare_db_for_manifest_creation_with_one_record, mock_minio_empty_bucket
):
    s3_resource = mock_minio_empty_bucket

    annotated_doc = row_to_dict(
        construct_annotated_doc(
            prepare_db_for_manifest_creation_with_one_record,
            POST_ANNOTATION_PG_TASK_1.user_id,
            None,
            POST_ANNOTATION_PG_TASK_1.job_id,
            POST_ANNOTATION_PG_TASK_1.file_id,
            DocForSaveSchema(**DOC_FOR_SECOND_SAVE_BY_USER),
            POST_ANNOTATION_PG_DOC.tenant,
            "path",
            "bucket",
            None,
            POST_ANNOTATION_PG_DOC.task_id,
            s3_resource,
        )
    )
    prepare_db_for_manifest_creation_with_one_record.commit()
    man_obj = s3_resource.Object(
        POST_ANNOTATION_PG_DOC.tenant, f"{S3_PATH}/{MANIFEST}"
    )
    actual_manifest = json.loads(man_obj.get()["Body"].read().decode("utf-8"))

    assert annotated_doc["date"]
    assert actual_manifest["date"]

    assert actual_manifest["date"] == annotated_doc["date"]


@pytest.mark.integration
@pytest.mark.parametrize(
    [
        "doc",
        "latest_doc",
        "is_latest",
        "expected_amount_of_docs",
        "expected_result",
    ],
    [
        (
            DocForSaveSchema(**DOC_FOR_SECOND_SAVE_BY_USER),
            None,
            True,
            2,
            ANNOTATED_DOC_WITH_BASE_REVISION,
        ),
        (
            DocForSaveSchema(**DOC_FOR_CHECK_MERGE_CONFLICT),
            POST_ANNOTATION_PG_DOC,
            False,
            2,
            ANNOTATED_DOC_WITH_MERGE_CONFLICT,
        ),
        (
            DocForSaveSchema(**DOC_WITH_BBOX_AND_TOKENS_FIELDS),
            None,
            True,
            2,
            ANNOTATED_DOC_WITH_BOTH_TOKENS_AND_BBOX,
        ),  # check construction of annotated doc
        # with both bbox and tokens fields
        (
            DocForSaveSchema(**DOC_WITHOUT_BBOX_AND_TOKENS),
            None,
            True,
            2,
            ANNOTATED_DOC_WITHOUT_BOTH_TOKENS_AND_BBOX,
        ),  # check construction of annotated doc
        # without bbox and tokens specified
        (
            DocForSaveSchema(
                user=POST_ANNOTATION_ANNOTATOR.user_id,
                pages=[FIRST_PAGE],
                validated=[],
                failed_validation_pages=[],
            ),
            POST_ANNOTATION_PG_DOC,
            True,
            1,
            {
                "revision": "19fe52cce6a632c6eb09fdc5b3e1594f926eea69",
                "user": POST_ANNOTATION_ANNOTATOR.user_id,
                "pipeline": None,
                "file_id": POST_ANNOTATION_FILE_1.file_id,
                "job_id": POST_ANNOTATION_JOB_1.job_id,
                "pages": {"1": SHA_FIRST_PAGE},
                "validated": [],
                "failed_validation_pages": [],
                "tenant": POST_ANNOTATION_FILE_1.tenant,
                "task_id": POST_ANNOTATION_PG_TASK_1.id,
                "categories": [],
                "links_json": {},
            },
        ),  # if new revision has same pages, validated and
        # failed validation arrays as latest revision,
        # new revision will not be created
        # and latest revision will be returned
    ],
)
def test_construct_annotated_doc(
    mock_minio_empty_bucket,
    prepare_db_for_post_annotation_with_existing_doc,
    doc,
    latest_doc,
    is_latest,
    expected_amount_of_docs,
    expected_result,
):
    """
    Checks, if annotated doc will be added to db session correctly,
    func will return created annotated doc and after commit
    field types will be changed to list.
    """
    db = prepare_db_for_post_annotation_with_existing_doc
    actual_doc = row_to_dict(
        construct_annotated_doc(
            db,
            POST_ANNOTATION_PG_TASK_1.user_id,
            None,
            POST_ANNOTATION_PG_TASK_1.job_id,
            POST_ANNOTATION_PG_TASK_1.file_id,
            doc,
            POST_ANNOTATION_PG_DOC.tenant,
            "path",
            "bucket",
            latest_doc,
            POST_ANNOTATION_PG_DOC.task_id,
            is_latest,
        )
    )
    formatted_actual_doc = change_fields_type_to_list(actual_doc)

    db.commit()

    doc_in_session_after_commit = get_objs_from_session(db)
    doc_in_db_after_commit = row_to_dict(
        db.query(AnnotatedDoc)
        .filter(AnnotatedDoc.revision == expected_result["revision"])
        .first()
    )
    amount_of_docs_after_commit = db.query(AnnotatedDoc).count()

    delete_date_fields(
        [actual_doc, doc_in_db_after_commit, formatted_actual_doc]
    )

    assert doc_in_session_after_commit == []
    assert doc_in_db_after_commit == expected_result
    assert amount_of_docs_after_commit == expected_amount_of_docs
    assert formatted_actual_doc == expected_result


@pytest.mark.integration
def test_construct_annotated_doc_different_jobs_and_files(
    mock_minio_empty_bucket,
    prepare_db_for_construct_doc,
):
    """
    Checks, if annotated doc will be added to db correctly
    and func will response correctly to fastapi (with annotated doc schema),
    Also checks, that pages in minio have correct path.
    """
    s3_resource = mock_minio_empty_bucket

    expected_result_1 = {
        k: v
        for k, v in ANNOTATED_DOC_FIRST.items()
        if k not in ("similar_revisions",)
    }
    expected_result_2 = {
        k: v
        for k, v in ANNOTATED_DOC_WITH_DIFFERENT_JOB_AND_FILE.items()
        if k not in ("similar_revisions",)
    }

    expected_path_1 = (
        f"annotation/{expected_result_1['job_id']}"
        f"/{expected_result_1['file_id']}.json"
    )
    expected_path_2 = (
        f"annotation/{expected_result_2['job_id']}"
        f"/{expected_result_2['file_id']}.json"
    )

    actual_doc_1 = row_to_dict(
        construct_annotated_doc(
            prepare_db_for_construct_doc,
            POST_ANNOTATION_PG_TASK_1.user_id,
            None,
            POST_ANNOTATION_PG_TASK_1.job_id,
            POST_ANNOTATION_PG_TASK_1.file_id,
            DocForSaveSchema(**DOC_FOR_FIRST_SAVE_BY_USER),
            POST_ANNOTATION_PG_DOC.tenant,
            "path",
            "bucket",
            None,
            POST_ANNOTATION_PG_TASK_1.id,
            True,
        )
    )
    formatted_actual_doc_1 = change_fields_type_to_list(actual_doc_1)

    actual_doc_2 = row_to_dict(
        construct_annotated_doc(
            prepare_db_for_construct_doc,
            POST_ANNOTATION_PG_TASK_2.user_id,
            None,
            POST_ANNOTATION_PG_TASK_2.job_id,
            POST_ANNOTATION_PG_TASK_2.file_id,
            DocForSaveSchema(**DOC_FOR_FIRST_SAVE_BY_USER),
            POST_ANNOTATION_PG_DOC.tenant,
            "another/path",
            "another-bucket",
            None,
            POST_ANNOTATION_PG_TASK_2.id,
            True,
        )
    )
    formatted_actual_doc_2 = change_fields_type_to_list(actual_doc_2)

    prepare_db_for_construct_doc.commit()

    doc_1_in_db = row_to_dict(
        prepare_db_for_construct_doc.query(AnnotatedDoc)
        .filter(
            AnnotatedDoc.revision == expected_result_1["revision"],
            AnnotatedDoc.job_id == expected_result_1["job_id"],
        )
        .first()
    )
    doc_2_in_db = row_to_dict(
        prepare_db_for_construct_doc.query(AnnotatedDoc)
        .filter(
            AnnotatedDoc.revision == expected_result_2["revision"],
            AnnotatedDoc.job_id == expected_result_2["job_id"],
        )
        .first()
    )

    delete_date_fields(
        [
            actual_doc_1,
            actual_doc_2,
            doc_1_in_db,
            doc_2_in_db,
            formatted_actual_doc_1,
            formatted_actual_doc_2,
        ]
    )

    obj_1 = s3_resource.Object(POST_ANNOTATION_PG_DOC.tenant, expected_path_1)
    obj_2 = s3_resource.Object(POST_ANNOTATION_PG_DOC.tenant, expected_path_2)

    assert obj_1.key == expected_path_1
    assert obj_2.key == expected_path_2

    assert doc_1_in_db == expected_result_1
    assert doc_2_in_db == expected_result_2

    assert formatted_actual_doc_1 == expected_result_1
    assert formatted_actual_doc_2 == expected_result_2


@pytest.mark.integration
@pytest.mark.parametrize(
    ["task_id", "doc", "expected_result"],
    [
        (TASK_ID, DOC_FOR_FIRST_SAVE_BY_USER, ANNOTATED_DOC_FIRST),
        (TASK_ID, DOC_FOR_SAVE_WITH_MANY_PAGES, ANNOTATED_DOC_WITH_MANY_PAGES),
    ],
)
<<<<<<< HEAD
@pytest.mark.skip
@patch("annotation.annotations.main.KafkaProducer", Mock)
=======
@patch("app.annotations.main.KafkaProducer", Mock)
>>>>>>> 2f829386
@responses.activate
def test_post_annotation_by_user(
    mock_minio_empty_bucket,
    prepare_db_for_post_annotation,
    task_id,
    doc,
    expected_result,
):
    responses.add(
        responses.POST,
        ASSETS_FILES_URL,
        json=ASSETS_RESPONSES[0],
        status=200,
        headers=TEST_HEADERS,
    )
    with TestClient(app):
        mock_producer = producers["search_annotation"]
        mock_producer.send = Mock(return_value="any_message")
        actual_result = client.post(
            construct_path(ANNOTATION_PATH, task_id),
            headers={
                HEADER_TENANT: POST_ANNOTATION_PG_DOC.tenant,
                AUTHORIZATION: f"{BEARER} {TEST_TOKEN}",
            },
            json=doc,
        ).json()
    del actual_result["date"]
    assert actual_result == expected_result


@pytest.mark.integration
@patch("annotation.annotations.main.KafkaProducer", Mock)
@responses.activate
def test_post_annotation_by_pipeline(
    mock_minio_empty_bucket,
    prepare_db_for_post_annotation,
):
    responses.add(
        responses.POST,
        ASSETS_FILES_URL,
        json=ASSETS_RESPONSES[0],
        status=200,
        headers=TEST_HEADERS,
    )
    expected_result = copy.deepcopy(ANNOTATED_DOC_PIPELINE_FIRST)
    expected_result["validated"] = []
    expected_result["failed_validation_pages"] = []
    expected_result["task_id"] = None
    expected_result["links_json"] = None
    with TestClient(app):
        mock_producer = producers["search_annotation"]
        mock_producer.send = Mock(return_value="any_message")
        actual_result = client.post(
            construct_path(
                ANNOTATION_PATH,
                f"{POST_ANNOTATION_PG_DOC.job_id}/"
                f"{POST_ANNOTATION_PG_DOC.file_id}",
            ),
            headers={
                HEADER_TENANT: POST_ANNOTATION_PG_DOC.tenant,
                AUTHORIZATION: f"{BEARER} {TEST_TOKEN}",
            },
            json=DOC_FOR_FIRST_SAVE_BY_PIPELINE,
        ).json()
    del actual_result["date"]
    assert actual_result == expected_result


@pytest.mark.integration
@patch("annotation.annotations.main.KafkaProducer", Mock)
@responses.activate
def test_post_annotation_by_pipeline_two_eq_revs_in_a_row(
    mock_minio_empty_bucket, prepare_db_for_post_annotation
):
    db = prepare_db_for_post_annotation
    responses.add(
        responses.POST,
        ASSETS_FILES_URL,
        json=ASSETS_RESPONSES[0],
        status=200,
        headers=TEST_HEADERS,
    )
    with TestClient(app):
        mock_producer = producers["search_annotation"]
        mock_producer.send = Mock(return_value="any_message")
        two_docs_after_save = [
            client.post(
                construct_path(
                    ANNOTATION_PATH,
                    f"{POST_ANNOTATION_PG_DOC.job_id}/"
                    f"{POST_ANNOTATION_PG_DOC.file_id}",
                ),
                headers={
                    HEADER_TENANT: POST_ANNOTATION_PG_DOC.tenant,
                    AUTHORIZATION: f"{BEARER} {TEST_TOKEN}",
                },
                json=DOC_FOR_FIRST_SAVE_BY_PIPELINE,
            ).json()
            for _ in range(2)
        ]
        assert mock_producer.send.call_count == 1
    amount_of_docs_after_commit = db.query(AnnotatedDoc).count()
    assert two_docs_after_save[0] == two_docs_after_save[1]
    assert amount_of_docs_after_commit == 1


@pytest.mark.unittest
@pytest.mark.parametrize(
    ["pages", "validated", "failed", "task_pages"],
    [
        (
            [
                PageSchema(page_num=10, size={}, objs=[]),
            ],
            {1},
            {2},
            {1, 2, 3},
        ),
        (
            [
                PageSchema(page_num=1, size={}, objs=[]),
            ],
            {10},
            {2},
            {1, 2, 3},
        ),
        (
            [
                PageSchema(page_num=1, size={}, objs=[]),
            ],
            {1},
            {20},
            {1, 2, 3},
        ),
        (
            [
                PageSchema(page_num=100, size={}, objs=[]),
            ],
            {10},
            {20},
            {1, 2, 3},
        ),
    ],
)
def test_check_task_pages(pages, validated, failed, task_pages):
    with pytest.raises(HTTPException):
        check_task_pages(pages, validated, failed, task_pages)


@pytest.mark.integration
@patch("annotation.annotations.main.KafkaProducer", Mock)
@responses.activate
def test_post_annotation_by_user_assign_similar_doc(
    mock_minio_empty_bucket,
    prepare_db_for_post_annotation,
) -> None:
    responses.add(
        responses.POST,
        ASSETS_FILES_URL,
        json=ASSETS_RESPONSES[0],
        status=200,
        headers=TEST_HEADERS,
    )
    doc_1 = DOC_FOR_FIRST_SAVE_BY_USER
    doc_2 = {
        **DOC_FOR_SECOND_SAVE_BY_USER,
        "similar_revisions": [
            {
                "revision": ANNOTATED_DOC_FIRST["revision"],
                "job_id": ANNOTATED_DOC_FIRST["job_id"],
                "file_id": ANNOTATED_DOC_FIRST["file_id"],
                "label": "18d3d189e73a4680bfa77ba3fe6ebee5",
            }
        ],
        "validated": [1],
        "pages": [{**doc_1["pages"][0], "page_num": 2}],
    }
    del doc_2["base_revision"]
    with TestClient(app):
        mock_producer = producers["search_annotation"]
        mock_producer.send = Mock(return_value="any_message")
        result_1 = client.post(
            f"{ANNOTATION_PATH}/{TASK_ID}",
            headers={
                HEADER_TENANT: POST_ANNOTATION_PG_DOC.tenant,
                AUTHORIZATION: f"{BEARER} {TEST_TOKEN}",
            },
            json=doc_1,
        ).json()
        result_2 = client.post(
            f"{ANNOTATION_PATH}/{TASK_ID}",
            headers={
                HEADER_TENANT: POST_ANNOTATION_PG_DOC.tenant,
                AUTHORIZATION: f"{BEARER} {TEST_TOKEN}",
            },
            json=doc_2,
        )
    assert result_2.status_code == 201
    similar_revision = result_2.json()["similar_revisions"][0]
    assert similar_revision["revision"] == result_1["revision"]
    assert similar_revision["job_id"] == result_1["job_id"]
    assert similar_revision["file_id"] == result_1["file_id"]
    assert similar_revision["label"] == "18d3d189e73a4680bfa77ba3fe6ebee5"


@pytest.mark.integration
@patch("annotation.annotations.main.KafkaProducer", Mock)
@responses.activate
@pytest.mark.parametrize(
    ("revision", "label"),
    (
        (ANNOTATED_DOC_FIRST["revision"], "invalid_category"),
        ("invalid_revision", "18d3d189e73a4680bfa77ba3fe6ebee5"),
        ("invalid_revision", "invalid_category"),
    ),
)
def test_post_annotation_by_user_similar_doc_no_category(
    mock_minio_empty_bucket,
    prepare_db_for_post_annotation,
    revision: str,
    label: str,
) -> None:
    responses.add(
        responses.POST,
        ASSETS_FILES_URL,
        json=ASSETS_RESPONSES[0],
        status=200,
        headers=TEST_HEADERS,
    )
    doc_1 = DOC_FOR_FIRST_SAVE_BY_USER
    doc_2 = {
        **DOC_FOR_SECOND_SAVE_BY_USER,
        "similar_revisions": [
            {
                "revision": revision,
                "job_id": ANNOTATED_DOC_FIRST["job_id"],
                "file_id": ANNOTATED_DOC_FIRST["file_id"],
                "label": label,
            }
        ],
        "validated": [],
        "pages": [{**doc_1["pages"][0], "page_num": 2}],
    }
    del doc_2["base_revision"]
    with TestClient(app):
        mock_producer = producers["search_annotation"]
        mock_producer.send = Mock(return_value="any_message")
        client.post(
            f"{ANNOTATION_PATH}/{TASK_ID}",
            headers={
                HEADER_TENANT: POST_ANNOTATION_PG_DOC.tenant,
                AUTHORIZATION: f"{BEARER} {TEST_TOKEN}",
            },
            json=doc_1,
        ).json()
        result = client.post(
            f"{ANNOTATION_PATH}/{TASK_ID}",
            headers={
                HEADER_TENANT: POST_ANNOTATION_PG_DOC.tenant,
                AUTHORIZATION: f"{BEARER} {TEST_TOKEN}",
            },
            json=doc_2,
        )
    assert result.status_code == 404
    assert (
        result.json()["detail"] == "Cannot assign similar documents: "
        "No such documents or labels to link to"
    )


@pytest.mark.integration
@pytest.mark.parametrize(
    ["task", "doc"],
    [
        (ANNOTATION_VALIDATION_TASKS[1], DOC_FOR_SAVE_USER_ONLY_ANNOTATED),
        (ANNOTATION_VALIDATION_TASKS[2], DOC_FOR_SAVE_USER_ONLY_ANNOTATED),
        (ANNOTATION_VALIDATION_TASKS[4], DOC_FOR_SAVE_USER_ONLY_VALIDATED),
        (ANNOTATION_VALIDATION_TASKS[5], DOC_FOR_SAVE_USER_ONLY_VALIDATED),
    ],
)
@patch("annotation.annotations.main.KafkaProducer", Mock)
@responses.activate
def test_post_user_annotation_change_task_statuses(
    mock_minio_empty_bucket,
    prepare_db_for_annotation_change_task_statuses,
    task,
    doc,
):
    session = prepare_db_for_annotation_change_task_statuses
    task_id = task["id"]
    responses.add(
        responses.POST,
        ASSETS_FILES_URL,
        json=ASSETS_RESPONSES[0],
        status=200,
        headers=TEST_HEADERS,
    )
    with TestClient(app):
        mock_producer = producers["search_annotation"]
        mock_producer.send = Mock(return_value="any_message")
        client.post(
            construct_path(ANNOTATION_PATH, task_id),
            headers={
                HEADER_TENANT: POST_ANNOTATION_PG_DOC.tenant,
                AUTHORIZATION: f"{BEARER} {TEST_TOKEN}",
            },
            json=doc,
        )
    db_task = session.query(ManualAnnotationTask).get(task_id)
    assert db_task.status == TaskStatusEnumSchema.in_progress


@pytest.mark.integration
@pytest.mark.parametrize(
    ["task", "doc", "expected_message"],
    [
        (
            ANNOTATION_VALIDATION_TASKS[0],
            DOC_FOR_SAVE_USER_ONLY_ANNOTATED,
            "Job is not started yet",
        ),
        (
            ANNOTATION_VALIDATION_TASKS[3],
            DOC_FOR_SAVE_USER_ONLY_ANNOTATED,
            "Task is already finished",
        ),
    ],
)
@responses.activate
def test_post_user_annotation_wrong_task_statuses(
    mock_minio_empty_bucket,
    prepare_db_for_annotation_change_task_statuses,
    task,
    doc,
    expected_message,
):
    session = prepare_db_for_annotation_change_task_statuses
    task_id = task["id"]
    task_initial_status = task["status"]
    responses.add(
        responses.POST,
        ASSETS_FILES_URL,
        json=ASSETS_RESPONSES,
        status=200,
        headers=TEST_HEADERS,
    )
    annotation_response = client.post(
        construct_path(ANNOTATION_PATH, task_id),
        headers={
            HEADER_TENANT: POST_ANNOTATION_PG_DOC.tenant,
            AUTHORIZATION: f"{BEARER} {TEST_TOKEN}",
        },
        json=doc,
    )
    assert annotation_response.status_code == 400
    assert expected_message in annotation_response.text
    db_task = session.query(ManualAnnotationTask).get(task_id)
    assert db_task.status == task_initial_status<|MERGE_RESOLUTION|>--- conflicted
+++ resolved
@@ -2221,12 +2221,8 @@
         (TASK_ID, DOC_FOR_SAVE_WITH_MANY_PAGES, ANNOTATED_DOC_WITH_MANY_PAGES),
     ],
 )
-<<<<<<< HEAD
 @pytest.mark.skip
 @patch("annotation.annotations.main.KafkaProducer", Mock)
-=======
-@patch("app.annotations.main.KafkaProducer", Mock)
->>>>>>> 2f829386
 @responses.activate
 def test_post_annotation_by_user(
     mock_minio_empty_bucket,
